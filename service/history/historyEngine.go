// Copyright (c) 2017 Uber Technologies, Inc.
//
// Permission is hereby granted, free of charge, to any person obtaining a copy
// of this software and associated documentation files (the "Software"), to deal
// in the Software without restriction, including without limitation the rights
// to use, copy, modify, merge, publish, distribute, sublicense, and/or sell
// copies of the Software, and to permit persons to whom the Software is
// furnished to do so, subject to the following conditions:
//
// The above copyright notice and this permission notice shall be included in
// all copies or substantial portions of the Software.
//
// THE SOFTWARE IS PROVIDED "AS IS", WITHOUT WARRANTY OF ANY KIND, EXPRESS OR
// IMPLIED, INCLUDING BUT NOT LIMITED TO THE WARRANTIES OF MERCHANTABILITY,
// FITNESS FOR A PARTICULAR PURPOSE AND NONINFRINGEMENT. IN NO EVENT SHALL THE
// AUTHORS OR COPYRIGHT HOLDERS BE LIABLE FOR ANY CLAIM, DAMAGES OR OTHER
// LIABILITY, WHETHER IN AN ACTION OF CONTRACT, TORT OR OTHERWISE, ARISING FROM,
// OUT OF OR IN CONNECTION WITH THE SOFTWARE OR THE USE OR OTHER DEALINGS IN
// THE SOFTWARE.

package history

import (
	"context"
	"encoding/json"
	"errors"
	"fmt"
	"go.uber.org/cadence/.gen/go/shared"
	"time"

	"github.com/pborman/uuid"
	"github.com/uber-common/bark"
	h "github.com/uber/cadence/.gen/go/history"
	workflow "github.com/uber/cadence/.gen/go/shared"
	hc "github.com/uber/cadence/client/history"
	"github.com/uber/cadence/client/matching"
	"github.com/uber/cadence/client/public"
	"github.com/uber/cadence/common"
	"github.com/uber/cadence/common/cache"
	"github.com/uber/cadence/common/cluster"
	"github.com/uber/cadence/common/definition"
	ce "github.com/uber/cadence/common/errors"
	"github.com/uber/cadence/common/logging"
	"github.com/uber/cadence/common/messaging"
	"github.com/uber/cadence/common/metrics"
	"github.com/uber/cadence/common/persistence"
	"github.com/uber/cadence/service/worker/sysworkflow"
	"go.uber.org/yarpc"
)

const (
	conditionalRetryCount                    = 5
	activityCancelationMsgActivityIDUnknown  = "ACTIVITY_ID_UNKNOWN"
	activityCancelationMsgActivityNotStarted = "ACTIVITY_ID_NOT_STARTED"
	timerCancelationMsgTimerIDUnknown        = "TIMER_ID_UNKNOWN"
)

type (
	historyEngineImpl struct {
		currentClusterName   string
		shard                ShardContext
		historyMgr           persistence.HistoryManager
		historyV2Mgr         persistence.HistoryV2Manager
		executionManager     persistence.ExecutionManager
		txProcessor          transferQueueProcessor
		timerProcessor       timerQueueProcessor
		taskAllocator        taskAllocator
		replicator           *historyReplicator
		replicatorProcessor  queueProcessor
		historyEventNotifier historyEventNotifier
		tokenSerializer      common.TaskTokenSerializer
		historyCache         *historyCache
		metricsClient        metrics.Client
		logger               bark.Logger
		config               *Config
		archivalClient       sysworkflow.ArchivalClient
		resetor              workflowResetor
	}

	// shardContextWrapper wraps ShardContext to notify transferQueueProcessor on new tasks.
	// TODO: use to notify timerQueueProcessor as well.
	shardContextWrapper struct {
		currentClusterName string
		ShardContext
		txProcessor          transferQueueProcessor
		replcatorProcessor   queueProcessor
		historyEventNotifier historyEventNotifier
	}
)

var _ Engine = (*historyEngineImpl)(nil)

var (
	// ErrTaskDiscarded is the error indicating that the timer / transfer task is pending for too long and discarded.
	ErrTaskDiscarded = errors.New("passive task pending for too long")
	// ErrTaskRetry is the error indicating that the timer / transfer task should be retried.
	ErrTaskRetry = errors.New("passive task should retry due to condition in mutable state is not met")
	// ErrDuplicate is exported temporarily for integration test
	ErrDuplicate = errors.New("Duplicate task, completing it")
	// ErrConflict is exported temporarily for integration test
	ErrConflict = errors.New("Conditional update failed")
	// ErrMaxAttemptsExceeded is exported temporarily for integration test
	ErrMaxAttemptsExceeded = errors.New("Maximum attempts exceeded to update history")
	// ErrStaleState is the error returned during state update indicating that cached mutable state could be stale
	ErrStaleState = errors.New("Cache mutable state could potentially be stale")
	// ErrActivityTaskNotFound is the error to indicate activity task could be duplicate and activity already completed
	ErrActivityTaskNotFound = &workflow.EntityNotExistsError{Message: "Activity task not found."}
	// ErrWorkflowCompleted is the error to indicate workflow execution already completed
	ErrWorkflowCompleted = &workflow.EntityNotExistsError{Message: "Workflow execution already completed."}
	// ErrWorkflowParent is the error to parent execution is given and mismatch
	ErrWorkflowParent = &workflow.EntityNotExistsError{Message: "Workflow parent does not match."}
	// ErrDeserializingToken is the error to indicate task token is invalid
	ErrDeserializingToken = &workflow.BadRequestError{Message: "Error deserializing task token."}
	// ErrSignalOverSize is the error to indicate signal input size is > 256K
	ErrSignalOverSize = &workflow.BadRequestError{Message: "Signal input size is over 256K."}
	// ErrCancellationAlreadyRequested is the error indicating cancellation for target workflow is already requested
	ErrCancellationAlreadyRequested = &workflow.CancellationAlreadyRequestedError{Message: "Cancellation already requested for this workflow execution."}
	// ErrBufferedEventsLimitExceeded is the error indicating limit reached for maximum number of buffered events
	ErrBufferedEventsLimitExceeded = &workflow.LimitExceededError{Message: "Exceeded workflow execution limit for buffered events"}
	// ErrSignalsLimitExceeded is the error indicating limit reached for maximum number of signal events
	ErrSignalsLimitExceeded = &workflow.LimitExceededError{Message: "Exceeded workflow execution limit for signal events"}
	// ErrEventsAterWorkflowFinish is the error indicating server error trying to write events after workflow finish event
	ErrEventsAterWorkflowFinish = &shared.InternalServiceError{Message: "error validating last event being workflow finish event."}

	// FailedWorkflowCloseState is a set of failed workflow close states, used for start workflow policy
	// for start workflow execution API
	FailedWorkflowCloseState = map[int]bool{
		persistence.WorkflowCloseStatusFailed:     true,
		persistence.WorkflowCloseStatusCanceled:   true,
		persistence.WorkflowCloseStatusTerminated: true,
		persistence.WorkflowCloseStatusTimedOut:   true,
	}
)

// NewEngineWithShardContext creates an instance of history engine
func NewEngineWithShardContext(
	shard ShardContext,
	visibilityMgr persistence.VisibilityManager,
	matching matching.Client,
	historyClient hc.Client,
	publicClient public.Client,
	historyEventNotifier historyEventNotifier,
	publisher messaging.Producer,
	visibilityProducer messaging.Producer,
	config *Config,
) Engine {
	currentClusterName := shard.GetService().GetClusterMetadata().GetCurrentClusterName()
	shardWrapper := &shardContextWrapper{
		currentClusterName:   currentClusterName,
		ShardContext:         shard,
		historyEventNotifier: historyEventNotifier,
	}
	shard = shardWrapper
	logger := shard.GetLogger()
	executionManager := shard.GetExecutionManager()
	historyManager := shard.GetHistoryManager()
	historyV2Manager := shard.GetHistoryV2Manager()
	historyCache := newHistoryCache(shard)
	historyEngImpl := &historyEngineImpl{
		currentClusterName: currentClusterName,
		shard:              shard,
		historyMgr:         historyManager,
		historyV2Mgr:       historyV2Manager,
		executionManager:   executionManager,
		tokenSerializer:    common.NewJSONTaskTokenSerializer(),
		historyCache:       historyCache,
		logger: logger.WithFields(bark.Fields{
			logging.TagWorkflowComponent: logging.TagValueHistoryEngineComponent,
		}),
		metricsClient:        shard.GetMetricsClient(),
		historyEventNotifier: historyEventNotifier,
		config:               config,
		archivalClient:       sysworkflow.NewArchivalClient(publicClient, shard.GetConfig().NumArchiveSystemWorkflows),
	}

	txProcessor := newTransferQueueProcessor(shard, historyEngImpl, visibilityMgr, visibilityProducer, matching, historyClient, logger)
	historyEngImpl.timerProcessor = newTimerQueueProcessor(shard, historyEngImpl, matching, visibilityProducer, logger)
	historyEngImpl.txProcessor = txProcessor
	shardWrapper.txProcessor = txProcessor

	// Only start the replicator processor if valid publisher is passed in
	if publisher != nil {
		replicatorProcessor := newReplicatorQueueProcessor(shard, historyEngImpl.historyCache, publisher, executionManager, historyManager, historyV2Manager, logger)
		historyEngImpl.replicatorProcessor = replicatorProcessor
		shardWrapper.replcatorProcessor = replicatorProcessor
		historyEngImpl.replicator = newHistoryReplicator(shard, historyEngImpl, historyCache, shard.GetDomainCache(), historyManager, historyV2Manager,
			logger)
	}
	historyEngImpl.resetor = newWorkflowResetor(historyEngImpl, historyEngImpl.replicator)

	return historyEngImpl
}

// Start will spin up all the components needed to start serving this shard.
// Make sure all the components are loaded lazily so start can return immediately.  This is important because
// ShardController calls start sequentially for all the shards for a given host during startup.
func (e *historyEngineImpl) Start() {
	logging.LogHistoryEngineStartingEvent(e.logger)
	defer logging.LogHistoryEngineStartedEvent(e.logger)

	e.registerDomainFailoverCallback()

	e.txProcessor.Start()
	e.timerProcessor.Start()
	if e.replicatorProcessor != nil {
		e.replicatorProcessor.Start()
	}
}

// Stop the service.
func (e *historyEngineImpl) Stop() {
	logging.LogHistoryEngineShuttingDownEvent(e.logger)
	defer logging.LogHistoryEngineShutdownEvent(e.logger)

	e.txProcessor.Stop()
	e.timerProcessor.Stop()
	if e.replicatorProcessor != nil {
		e.replicatorProcessor.Stop()
	}

	// unset the failover callback
	e.shard.GetDomainCache().UnregisterDomainChangeCallback(e.shard.GetShardID())
}

func (e *historyEngineImpl) registerDomainFailoverCallback() {

	failoverPredicate := func(shardNotificationVersion int64, nextDomain *cache.DomainCacheEntry, action func()) {
		domainFailoverNotificationVersion := nextDomain.GetFailoverNotificationVersion()
		domainActiveCluster := nextDomain.GetReplicationConfig().ActiveClusterName

		if nextDomain.IsGlobalDomain() &&
			domainFailoverNotificationVersion >= shardNotificationVersion &&
			domainActiveCluster == e.currentClusterName {
			action()
		}
	}

	// first set the failover callback
	e.shard.GetDomainCache().RegisterDomainChangeCallback(
		e.shard.GetShardID(),
		e.shard.GetDomainNotificationVersion(),
		func() {
			e.txProcessor.LockTaskPrrocessing()
			e.timerProcessor.LockTaskPrrocessing()
		},
		func(prevDomains []*cache.DomainCacheEntry, nextDomains []*cache.DomainCacheEntry) {
			defer func() {
				e.txProcessor.UnlockTaskPrrocessing()
				e.timerProcessor.UnlockTaskPrrocessing()
			}()

			if len(nextDomains) == 0 {
				return
			}

			shardNotificationVersion := e.shard.GetDomainNotificationVersion()
			failoverDomainIDs := map[string]struct{}{}

			for _, nextDomain := range nextDomains {
				failoverPredicate(shardNotificationVersion, nextDomain, func() {
					failoverDomainIDs[nextDomain.GetInfo().ID] = struct{}{}
				})
			}

			if len(failoverDomainIDs) > 0 {
				e.logger.WithFields(bark.Fields{
					logging.TagDomainIDs: failoverDomainIDs,
				}).Infof("Domain Failover Start.")

				e.txProcessor.FailoverDomain(failoverDomainIDs)
				e.timerProcessor.FailoverDomain(failoverDomainIDs)

				now := e.shard.GetTimeSource().Now()
				// the fake tasks will not be actually used, we just need to make sure
				// its length > 0 and has correct timestamp, to trigger a db scan
				fakeDecisionTask := []persistence.Task{&persistence.DecisionTask{}}
				fakeDecisionTimeoutTask := []persistence.Task{&persistence.DecisionTimeoutTask{VisibilityTimestamp: now}}
				e.txProcessor.NotifyNewTask(e.currentClusterName, fakeDecisionTask)
				e.timerProcessor.NotifyNewTimers(e.currentClusterName, now, fakeDecisionTimeoutTask)
			}
			e.shard.UpdateDomainNotificationVersion(nextDomains[len(nextDomains)-1].GetNotificationVersion() + 1)
		},
	)
}

func (e *historyEngineImpl) createMutableState(clusterMetadata cluster.Metadata, domainEntry *cache.DomainCacheEntry) mutableState {
	var msBuilder mutableState
	if clusterMetadata.IsGlobalDomainEnabled() && domainEntry.IsGlobalDomain() {
		// all workflows within a global domain should have replication state, no matter whether it will be replicated to multiple
		// target clusters or not
		msBuilder = newMutableStateBuilderWithReplicationState(
			clusterMetadata.GetCurrentClusterName(),
			e.shard,
			e.shard.GetEventsCache(),
			e.logger,
			domainEntry.GetFailoverVersion(),
		)
	} else {
		msBuilder = newMutableStateBuilder(
			clusterMetadata.GetCurrentClusterName(),
			e.shard,
			e.shard.GetEventsCache(),
			e.logger,
		)
	}

	return msBuilder
}

func (e *historyEngineImpl) generateFirstDecisionTask(domainID string, msBuilder mutableState, parentInfo *h.ParentExecutionInfo, taskListName string) ([]persistence.Task, *decisionInfo, error) {
	di := &decisionInfo{
		TaskList:        taskListName,
		Version:         common.EmptyVersion,
		ScheduleID:      common.EmptyEventID,
		StartedID:       common.EmptyEventID,
		DecisionTimeout: int32(0),
	}
	var transferTasks []persistence.Task
	if parentInfo == nil {
		// DecisionTask is only created when it is not a Child Workflow Execution
		di = msBuilder.AddDecisionTaskScheduledEvent()
		if di == nil {
			return nil, nil, &workflow.InternalServiceError{Message: "Failed to add decision scheduled event."}
		}

		transferTasks = []persistence.Task{&persistence.DecisionTask{
			DomainID: domainID, TaskList: taskListName, ScheduleID: di.ScheduleID,
		}}
	}
	return transferTasks, di, nil
}

func (e *historyEngineImpl) appendFirstBatchHistoryEvents(msBuilder mutableState, domainID string, execution workflow.WorkflowExecution) (historySize int, err error) {
	// call FlushBufferedEvents to assign task id to event
	// as well as update last event task id in new state builder
	err = msBuilder.FlushBufferedEvents()
	if err != nil {
		return 0, err
	}
	events := msBuilder.GetHistoryBuilder().GetHistory().Events
	startedEvent := events[0]
	if msBuilder.GetEventStoreVersion() == persistence.EventStoreVersionV2 {
		branchToken := msBuilder.GetCurrentBranch()
		historySize, err = e.shard.AppendHistoryV2Events(&persistence.AppendHistoryNodesRequest{
			IsNewBranch: true,
			Info:        historyGarbageCleanupInfo(domainID, execution.GetWorkflowId(), execution.GetRunId()),
			BranchToken: branchToken,
			Events:      events,
			// It is ok to use 0 for TransactionID because RunID is unique so there are
			// no potential duplicates to override.
			TransactionID: 0,
		}, domainID)
	} else {
		historySize, err = e.shard.AppendHistoryEvents(&persistence.AppendHistoryEventsRequest{
			DomainID:  domainID,
			Execution: execution,
			// It is ok to use 0 for TransactionID because RunID is unique so there are
			// no potential duplicates to override.
			TransactionID:     0,
			FirstEventID:      startedEvent.GetEventId(),
			EventBatchVersion: startedEvent.GetVersion(),
			Events:            events,
		})
	}
	return
}

func fullfillExecutionInfo(msBuilder mutableState, domainID, taskList string, execution workflow.WorkflowExecution, lastFirstEventID int64) {
	info := msBuilder.GetExecutionInfo()
	info.DomainID = domainID
	info.WorkflowID = *execution.WorkflowId
	info.RunID = *execution.RunId
	info.SetLastFirstEventID(lastFirstEventID)
	info.TaskList = taskList
}

func generateFirstReplicationTask(msBuilder mutableState, clusterMetadata cluster.Metadata, domainEntry *cache.DomainCacheEntry) []persistence.Task {
	var replicationTasks []persistence.Task
	if msBuilder.GetReplicationState() != nil {
		msBuilder.UpdateReplicationStateLastEventID(
			clusterMetadata.GetCurrentClusterName(),
			msBuilder.GetCurrentVersion(),
			msBuilder.GetNextEventID()-1,
		)
		// this is a hack, only create replication task if have # target cluster > 1, for more see #868
		if domainEntry.CanReplicateEvent() {
			replicationTask := &persistence.HistoryReplicationTask{
				FirstEventID:        common.FirstEventID,
				NextEventID:         msBuilder.GetNextEventID(),
				Version:             msBuilder.GetCurrentVersion(),
				LastReplicationInfo: nil,
				EventStoreVersion:   msBuilder.GetEventStoreVersion(),
				BranchToken:         msBuilder.GetCurrentBranch(),
			}

			replicationTasks = append(replicationTasks, replicationTask)
		}
	}
	return replicationTasks
}

func (e *historyEngineImpl) createWorkflow(startRequest *h.StartWorkflowExecutionRequest, msBuilder mutableState, createMode int, prevRunID string, prevLastWriteVersion int64,
	firstDecisionTask *decisionInfo, transferTasks, timerTasks, replicationTasks []persistence.Task, clusterMetadata cluster.Metadata) (err error) {

	request := startRequest.StartRequest
	currExeInfo := msBuilder.GetExecutionInfo()
	execution := workflow.WorkflowExecution{
		WorkflowId: &currExeInfo.WorkflowID,
		RunId:      &currExeInfo.RunID,
	}

	var parentExecution *workflow.WorkflowExecution
	initiatedID := common.EmptyEventID
	parentDomainID := ""
	parentInfo := startRequest.ParentExecutionInfo
	if startRequest.ParentExecutionInfo != nil {
		parentDomainID = *parentInfo.DomainUUID
		parentExecution = parentInfo.Execution
		initiatedID = *parentInfo.InitiatedId
	}

	createRequest := &persistence.CreateWorkflowExecutionRequest{
		RequestID:                   common.StringDefault(request.RequestId),
		DomainID:                    currExeInfo.DomainID,
		Execution:                   execution,
		ParentDomainID:              parentDomainID,
		ParentExecution:             parentExecution,
		InitiatedID:                 initiatedID,
		TaskList:                    *request.TaskList.Name,
		WorkflowTypeName:            *request.WorkflowType.Name,
		WorkflowTimeout:             *request.ExecutionStartToCloseTimeoutSeconds,
		DecisionTimeoutValue:        *request.TaskStartToCloseTimeoutSeconds,
		ExecutionContext:            nil,
		LastEventTaskID:             currExeInfo.LastEventTaskID,
		NextEventID:                 msBuilder.GetNextEventID(),
		LastProcessedEvent:          common.EmptyEventID,
		HistorySize:                 int64(msBuilder.GetHistorySize()),
		TransferTasks:               transferTasks,
		ReplicationTasks:            replicationTasks,
		DecisionVersion:             firstDecisionTask.Version,
		DecisionScheduleID:          firstDecisionTask.ScheduleID,
		DecisionStartedID:           firstDecisionTask.StartedID,
		DecisionStartToCloseTimeout: firstDecisionTask.DecisionTimeout,
		TimerTasks:                  timerTasks,
		PreviousRunID:               prevRunID,
		PreviousLastWriteVersion:    prevLastWriteVersion,
		ReplicationState:            msBuilder.GetReplicationState(),
		HasRetryPolicy:              request.RetryPolicy != nil,
		EventStoreVersion:           msBuilder.GetEventStoreVersion(),
		BranchToken:                 msBuilder.GetCurrentBranch(),
		CreateWorkflowMode:          createMode,
		CronSchedule:                request.GetCronSchedule(),
	}

	if createRequest.HasRetryPolicy {
		createRequest.InitialInterval = request.RetryPolicy.GetInitialIntervalInSeconds()
		createRequest.BackoffCoefficient = request.RetryPolicy.GetBackoffCoefficient()
		createRequest.MaximumInterval = request.RetryPolicy.GetMaximumIntervalInSeconds()

		if startRequest.ExpirationTimestamp != nil && *startRequest.ExpirationTimestamp > 0 {
			expireTimeNano := *startRequest.ExpirationTimestamp
			createRequest.ExpirationTime = time.Unix(0, expireTimeNano)
		}
		createRequest.MaximumAttempts = request.RetryPolicy.GetMaximumAttempts()
		createRequest.NonRetriableErrors = request.RetryPolicy.NonRetriableErrorReasons
		createRequest.ExpirationSeconds = request.RetryPolicy.GetExpirationIntervalInSeconds()
	}

	_, err = e.shard.CreateWorkflowExecution(createRequest)
	return err
}

// StartWorkflowExecution starts a workflow execution
func (e *historyEngineImpl) StartWorkflowExecution(ctx context.Context, startRequest *h.StartWorkflowExecutionRequest) (
	resp *workflow.StartWorkflowExecutionResponse, retError error) {
	domainEntry, retError := e.getActiveDomainEntry(startRequest.DomainUUID)
	if retError != nil {
		return
	}
	domainID := domainEntry.GetInfo().ID

	request := startRequest.StartRequest
	retError = validateStartWorkflowExecutionRequest(request, e.config.MaxIDLengthLimit())
	if retError != nil {
		return
	}

	execution := workflow.WorkflowExecution{
		WorkflowId: request.WorkflowId,
		RunId:      common.StringPtr(uuid.New()),
	}

	clusterMetadata := e.shard.GetService().GetClusterMetadata()
	msBuilder := e.createMutableState(clusterMetadata, domainEntry)
	var eventStoreVersion int32
	if e.config.EnableEventsV2(request.GetDomain()) {
		eventStoreVersion = persistence.EventStoreVersionV2
	}
	if eventStoreVersion == persistence.EventStoreVersionV2 {
		// NOTE: except for fork(reset), we use runID as treeID for simplicity
		if retError = msBuilder.SetHistoryTree(*execution.RunId); retError != nil {
			return
		}
	}

	startedEvent := msBuilder.AddWorkflowExecutionStartedEvent(execution, startRequest)
	if startedEvent == nil {
		retError = &workflow.InternalServiceError{Message: "Failed to add workflow execution started event."}
		return
	}

	taskList := request.TaskList.GetName()
	// Generate first decision task event if not child WF
	transferTasks, firstDecisionTask, retError := e.generateFirstDecisionTask(domainID, msBuilder, startRequest.ParentExecutionInfo, taskList)
	if retError != nil {
		return
	}
	// Generate first timer task : WF timeout task
	duration := time.Duration(*request.ExecutionStartToCloseTimeoutSeconds) * time.Second
	timerTasks := []persistence.Task{&persistence.WorkflowTimeoutTask{
		VisibilityTimestamp: e.shard.GetTimeSource().Now().Add(duration),
	}}
	// generate first replication task
	replicationTasks := generateFirstReplicationTask(msBuilder, clusterMetadata, domainEntry)
	// set versions and timestamp for timer and transfer tasks
	setTaskInfo(msBuilder.GetCurrentVersion(), time.Now(), transferTasks, timerTasks)

	needDeleteHistory := true
	historySize, retError := e.appendFirstBatchHistoryEvents(msBuilder, domainID, execution)
	if retError != nil {
		return
	}
	// delete the history if this API call is not successful, otherwise the history events will be zombie data
	defer func() {
		if needDeleteHistory {
			e.deleteEvents(domainID, execution, eventStoreVersion, msBuilder.GetCurrentBranch())
		}
	}()

	// prepare for execution persistence operation
	msBuilder.IncrementHistorySize(historySize)
	fullfillExecutionInfo(msBuilder, domainID, taskList, execution, startedEvent.GetEventId())

	// create as brand new
	createMode := persistence.CreateWorkflowModeBrandNew
	prevRunID := ""
	prevLastWriteVersion := int64(0)
	retError = e.createWorkflow(startRequest, msBuilder, createMode, prevRunID, prevLastWriteVersion, firstDecisionTask, transferTasks, timerTasks, replicationTasks, clusterMetadata)

	if retError != nil {
		t, ok := retError.(*persistence.WorkflowExecutionAlreadyStartedError)
		if ok {
			if t.StartRequestID == *request.RequestId {
				return &workflow.StartWorkflowExecutionResponse{
					RunId: common.StringPtr(t.RunID),
				}, nil
			}

			if msBuilder.GetCurrentVersion() < t.LastWriteVersion {
				retError = ce.NewDomainNotActiveError(
					*request.Domain,
					clusterMetadata.GetCurrentClusterName(),
					clusterMetadata.ClusterNameForFailoverVersion(t.LastWriteVersion),
				)
				return
			}

			// create as ID reuse
			createMode = persistence.CreateWorkflowModeWorkflowIDReuse
			prevRunID = t.RunID
			prevLastWriteVersion = t.LastWriteVersion
			retError = e.applyWorkflowIDReusePolicyHelper(t.StartRequestID, prevRunID, t.State, t.CloseStatus, domainID, execution, startRequest.StartRequest.GetWorkflowIdReusePolicy())
			if retError != nil {
				return
			}
			retError = e.createWorkflow(startRequest, msBuilder, createMode, prevRunID, prevLastWriteVersion, firstDecisionTask, transferTasks, timerTasks, replicationTasks, clusterMetadata)
		}
	}

	if retError == nil {
		needDeleteHistory = false
		e.timerProcessor.NotifyNewTimers(e.currentClusterName, e.shard.GetCurrentTime(e.currentClusterName), timerTasks)
		return &workflow.StartWorkflowExecutionResponse{
			RunId: execution.RunId,
		}, nil
	}
	return
}

// GetMutableState retrieves the mutable state of the workflow execution
func (e *historyEngineImpl) GetMutableState(ctx context.Context,
	request *h.GetMutableStateRequest) (*h.GetMutableStateResponse, error) {

	domainID, err := validateDomainUUID(request.DomainUUID)
	if err != nil {
		return nil, err
	}

	execution := workflow.WorkflowExecution{
		WorkflowId: request.Execution.WorkflowId,
		RunId:      request.Execution.RunId,
	}

	response, err := e.getMutableState(ctx, domainID, execution)
	if err != nil {
		return nil, err
	}
	// set the run id in case query the current running workflow
	execution.RunId = response.Execution.RunId

	// expectedNextEventID is 0 when caller want to get the current next event ID without blocking
	expectedNextEventID := common.FirstEventID
	if request.ExpectedNextEventId != nil {
		expectedNextEventID = request.GetExpectedNextEventId()
	}

	// if caller decide to long poll on workflow execution
	// and the event ID we are looking for is smaller than current next event ID
	if expectedNextEventID >= response.GetNextEventId() && response.GetIsWorkflowRunning() {
		subscriberID, channel, err := e.historyEventNotifier.WatchHistoryEvent(definition.NewWorkflowIdentifier(domainID, execution.GetWorkflowId(), execution.GetRunId()))
		if err != nil {
			return nil, err
		}
		defer e.historyEventNotifier.UnwatchHistoryEvent(definition.NewWorkflowIdentifier(domainID, execution.GetWorkflowId(), execution.GetRunId()), subscriberID)

		// check again in case the next event ID is updated
		response, err = e.getMutableState(ctx, domainID, execution)
		if err != nil {
			return nil, err
		}

		if expectedNextEventID < response.GetNextEventId() || !response.GetIsWorkflowRunning() {
			return response, nil
		}

		domainCache, err := e.shard.GetDomainCache().GetDomainByID(domainID)
		if err != nil {
			return nil, err
		}
		timer := time.NewTimer(e.shard.GetConfig().LongPollExpirationInterval(domainCache.GetInfo().Name))
		defer timer.Stop()
		for {
			select {
			case event := <-channel:
				response.LastFirstEventId = common.Int64Ptr(event.lastFirstEventID)
				response.NextEventId = common.Int64Ptr(event.nextEventID)
				response.IsWorkflowRunning = common.BoolPtr(event.isWorkflowRunning)
				response.PreviousStartedEventId = common.Int64Ptr(event.previousStartedEventID)
				if expectedNextEventID < response.GetNextEventId() || !response.GetIsWorkflowRunning() {
					return response, nil
				}
			case <-timer.C:
				return response, nil
			case <-ctx.Done():
				return nil, ctx.Err()
			}
		}
	}

	return response, nil
}

func (e *historyEngineImpl) getMutableState(ctx context.Context,
	domainID string, execution workflow.WorkflowExecution) (retResp *h.GetMutableStateResponse, retError error) {

	context, release, retError := e.historyCache.getOrCreateWorkflowExecutionWithTimeout(ctx, domainID, execution)
	if retError != nil {
		return
	}
	defer func() { release(retError) }()

	msBuilder, retError := context.loadWorkflowExecution()
	if retError != nil {
		return
	}

	executionInfo := msBuilder.GetExecutionInfo()
	execution.RunId = context.getExecution().RunId
	retResp = &h.GetMutableStateResponse{
		Execution:                            &execution,
		WorkflowType:                         &workflow.WorkflowType{Name: common.StringPtr(executionInfo.WorkflowTypeName)},
		LastFirstEventId:                     common.Int64Ptr(msBuilder.GetLastFirstEventID()),
		NextEventId:                          common.Int64Ptr(msBuilder.GetNextEventID()),
		PreviousStartedEventId:               common.Int64Ptr(msBuilder.GetPreviousStartedEventID()),
		TaskList:                             &workflow.TaskList{Name: common.StringPtr(executionInfo.TaskList)},
		StickyTaskList:                       &workflow.TaskList{Name: common.StringPtr(executionInfo.StickyTaskList)},
		ClientLibraryVersion:                 common.StringPtr(executionInfo.ClientLibraryVersion),
		ClientFeatureVersion:                 common.StringPtr(executionInfo.ClientFeatureVersion),
		ClientImpl:                           common.StringPtr(executionInfo.ClientImpl),
		IsWorkflowRunning:                    common.BoolPtr(msBuilder.IsWorkflowExecutionRunning()),
		StickyTaskListScheduleToStartTimeout: common.Int32Ptr(executionInfo.StickyScheduleToStartTimeout),
		EventStoreVersion:                    common.Int32Ptr(msBuilder.GetEventStoreVersion()),
		BranchToken:                          msBuilder.GetCurrentBranch(),
	}

	replicationState := msBuilder.GetReplicationState()
	if replicationState != nil {
		retResp.ReplicationInfo = map[string]*workflow.ReplicationInfo{}
		for k, v := range replicationState.LastReplicationInfo {
			retResp.ReplicationInfo[k] = &workflow.ReplicationInfo{
				Version:     common.Int64Ptr(v.Version),
				LastEventId: common.Int64Ptr(v.LastEventID),
			}
		}
	}

	return
}

func (e *historyEngineImpl) DescribeMutableState(ctx context.Context,
	request *h.DescribeMutableStateRequest) (retResp *h.DescribeMutableStateResponse, retError error) {

	domainID, err := validateDomainUUID(request.DomainUUID)
	if err != nil {
		return nil, err
	}

	execution := workflow.WorkflowExecution{
		WorkflowId: request.Execution.WorkflowId,
		RunId:      request.Execution.RunId,
	}

	cacheCtx, dbCtx, release, cacheHit, err := e.historyCache.getAndCreateWorkflowExecutionWithTimeout(ctx, domainID, execution)
	if err != nil {
		return nil, err
	}
	defer func() { release(retError) }()
	retResp = &h.DescribeMutableStateResponse{}

	if cacheHit && cacheCtx.(*workflowExecutionContextImpl).msBuilder != nil {
		msb := cacheCtx.(*workflowExecutionContextImpl).msBuilder
		retResp.MutableStateInCache, retError = e.toMutableStateJSON(msb)
	}

	msb, retError := dbCtx.loadWorkflowExecution()
	retResp.MutableStateInDatabase, retError = e.toMutableStateJSON(msb)

	return
}

func (e *historyEngineImpl) toMutableStateJSON(msb mutableState) (*string, error) {
	ms := msb.CopyToPersistence()

	jsonBytes, err := json.Marshal(ms)
	if err != nil {
		return nil, err
	}
	return common.StringPtr(string(jsonBytes)), nil
}

// ResetStickyTaskList reset the volatile information in mutable state of a given workflow.
// Volatile information are the information related to client, such as:
// 1. StickyTaskList
// 2. StickyScheduleToStartTimeout
// 3. ClientLibraryVersion
// 4. ClientFeatureVersion
// 5. ClientImpl
func (e *historyEngineImpl) ResetStickyTaskList(ctx context.Context, resetRequest *h.ResetStickyTaskListRequest) (*h.ResetStickyTaskListResponse, error) {
	domainID, err := validateDomainUUID(resetRequest.DomainUUID)
	if err != nil {
		return nil, err
	}

	err = e.updateWorkflowExecution(ctx, domainID, *resetRequest.Execution, false, false,
		func(msBuilder mutableState, tBuilder *timerBuilder) ([]persistence.Task, error) {
			if !msBuilder.IsWorkflowExecutionRunning() {
				return nil, ErrWorkflowCompleted
			}
			msBuilder.ClearStickyness()
			return nil, nil
		},
	)

	if err != nil {
		return nil, err
	}
	return &h.ResetStickyTaskListResponse{}, nil
}

// DescribeWorkflowExecution returns information about the specified workflow execution.
func (e *historyEngineImpl) DescribeWorkflowExecution(ctx context.Context,
	request *h.DescribeWorkflowExecutionRequest) (retResp *workflow.DescribeWorkflowExecutionResponse, retError error) {
	domainID, err := validateDomainUUID(request.DomainUUID)
	if err != nil {
		return nil, err
	}

	execution := *request.Request.Execution

	context, release, err0 := e.historyCache.getOrCreateWorkflowExecutionWithTimeout(ctx, domainID, execution)
	if err0 != nil {
		return nil, err0
	}
	defer func() { release(retError) }()

	msBuilder, err1 := context.loadWorkflowExecution()
	if err1 != nil {
		return nil, err1
	}
	executionInfo := msBuilder.GetExecutionInfo()

	result := &workflow.DescribeWorkflowExecutionResponse{
		ExecutionConfiguration: &workflow.WorkflowExecutionConfiguration{
			TaskList:                            &workflow.TaskList{Name: common.StringPtr(executionInfo.TaskList)},
			ExecutionStartToCloseTimeoutSeconds: common.Int32Ptr(executionInfo.WorkflowTimeout),
			TaskStartToCloseTimeoutSeconds:      common.Int32Ptr(executionInfo.DecisionTimeoutValue),
			ChildPolicy:                         common.ChildPolicyPtr(workflow.ChildPolicyTerminate),
		},
		WorkflowExecutionInfo: &workflow.WorkflowExecutionInfo{
			Execution: &workflow.WorkflowExecution{
				WorkflowId: common.StringPtr(executionInfo.WorkflowID),
				RunId:      common.StringPtr(executionInfo.RunID),
			},
			Type:          &workflow.WorkflowType{Name: common.StringPtr(executionInfo.WorkflowTypeName)},
			StartTime:     common.Int64Ptr(executionInfo.StartTimestamp.UnixNano()),
			HistoryLength: common.Int64Ptr(msBuilder.GetNextEventID() - common.FirstEventID),
		},
	}
	if executionInfo.State == persistence.WorkflowStateCompleted {
		// for closed workflow
		closeStatus := getWorkflowExecutionCloseStatus(executionInfo.CloseStatus)
		result.WorkflowExecutionInfo.CloseStatus = &closeStatus
		completionEvent, ok := msBuilder.GetCompletionEvent()
		if !ok {
			return nil, &workflow.InternalServiceError{Message: "Unable to get workflow completion event."}
		}
		result.WorkflowExecutionInfo.CloseTime = common.Int64Ptr(completionEvent.GetTimestamp())
	}

	if len(msBuilder.GetPendingActivityInfos()) > 0 {
		for _, ai := range msBuilder.GetPendingActivityInfos() {
			p := &workflow.PendingActivityInfo{
				ActivityID: common.StringPtr(ai.ActivityID),
			}
			state := workflow.PendingActivityStateScheduled
			if ai.CancelRequested {
				state = workflow.PendingActivityStateCancelRequested
			} else if ai.StartedID != common.EmptyEventID {
				state = workflow.PendingActivityStateStarted
			}
			p.State = &state
			lastHeartbeatUnixNano := ai.LastHeartBeatUpdatedTime.UnixNano()
			if lastHeartbeatUnixNano > 0 {
				p.LastHeartbeatTimestamp = common.Int64Ptr(lastHeartbeatUnixNano)
				p.HeartbeatDetails = ai.Details
			}
			// TODO: move to mutable state instead of loading it from event
			scheduledEvent, ok := msBuilder.GetActivityScheduledEvent(ai.ScheduleID)
			if !ok {
				return nil, &workflow.InternalServiceError{Message: "Unable to get activity schedule event."}
			}
			p.ActivityType = scheduledEvent.ActivityTaskScheduledEventAttributes.ActivityType
			p.LastStartedTimestamp = common.Int64Ptr(ai.StartedTime.UnixNano())
			p.Attempt = common.Int32Ptr(ai.Attempt)
			result.PendingActivities = append(result.PendingActivities, p)
		}
	}

	return result, nil
}

func (e *historyEngineImpl) RecordDecisionTaskStarted(ctx context.Context,
	request *h.RecordDecisionTaskStartedRequest) (retResp *h.RecordDecisionTaskStartedResponse, retError error) {

	domainEntry, err := e.getActiveDomainEntry(request.DomainUUID)
	if err != nil {
		return nil, err
	}
	domainID := domainEntry.GetInfo().ID

	context, release, err0 := e.historyCache.getOrCreateWorkflowExecutionWithTimeout(ctx, domainID, *request.WorkflowExecution)
	if err0 != nil {
		return nil, err0
	}
	defer func() { release(retError) }()

	scheduleID := request.GetScheduleId()
	requestID := request.GetRequestId()

Update_History_Loop:
	for attempt := 0; attempt < conditionalRetryCount; attempt++ {
		msBuilder, err0 := context.loadWorkflowExecution()
		if err0 != nil {
			return nil, err0
		}
		if !msBuilder.IsWorkflowExecutionRunning() {
			return nil, ErrWorkflowCompleted
		}

		tBuilder := e.getTimerBuilder(context.getExecution())

		di, isRunning := msBuilder.GetPendingDecision(scheduleID)

		// First check to see if cache needs to be refreshed as we could potentially have stale workflow execution in
		// some extreme cassandra failure cases.
		if !isRunning && scheduleID >= msBuilder.GetNextEventID() {
			e.metricsClient.IncCounter(metrics.HistoryRecordDecisionTaskStartedScope, metrics.StaleMutableStateCounter)
			// Reload workflow execution history
			context.clear()
			continue Update_History_Loop
		}

		// Check execution state to make sure task is in the list of outstanding tasks and it is not yet started.  If
		// task is not outstanding than it is most probably a duplicate and complete the task.
		if !isRunning {
			// Looks like DecisionTask already completed as a result of another call.
			// It is OK to drop the task at this point.
			logging.LogDuplicateTaskEvent(context.getLogger(), persistence.TransferTaskTypeDecisionTask, common.Int64Default(request.TaskId), requestID,
				scheduleID, common.EmptyEventID, isRunning)

			return nil, &workflow.EntityNotExistsError{Message: "Decision task not found."}
		}

		if di.StartedID != common.EmptyEventID {
			// If decision is started as part of the current request scope then return a positive response
			if di.RequestID == requestID {
				return e.createRecordDecisionTaskStartedResponse(domainID, msBuilder, di, request.PollRequest.GetIdentity()), nil
			}

			// Looks like DecisionTask already started as a result of another call.
			// It is OK to drop the task at this point.
			logging.LogDuplicateTaskEvent(context.getLogger(), persistence.TaskListTypeDecision, common.Int64Default(request.TaskId), requestID,
				scheduleID, di.StartedID, isRunning)

			return nil, &h.EventAlreadyStartedError{Message: "Decision task already started."}
		}

		_, di = msBuilder.AddDecisionTaskStartedEvent(scheduleID, requestID, request.PollRequest)
		if di == nil {
			// Unable to add DecisionTaskStarted event to history
			return nil, &workflow.InternalServiceError{Message: "Unable to add DecisionTaskStarted event to history."}
		}

		// Start a timer for the decision task.
		timeOutTask := tBuilder.AddStartToCloseDecisionTimoutTask(di.ScheduleID, di.Attempt, di.DecisionTimeout)
		timerTasks := []persistence.Task{timeOutTask}
		defer e.timerProcessor.NotifyNewTimers(e.currentClusterName, e.shard.GetCurrentTime(e.currentClusterName), timerTasks)

		// Generate a transaction ID for appending events to history
		transactionID, err2 := e.shard.GetNextTransferTaskID()
		if err2 != nil {
			return nil, err2
		}

		// We apply the update to execution using optimistic concurrency.  If it fails due to a conflict than reload
		// the history and try the operation again.
		if err3 := context.updateWorkflowExecution(nil, timerTasks, transactionID); err3 != nil {
			if err3 == ErrConflict {
				e.metricsClient.IncCounter(metrics.HistoryRecordDecisionTaskStartedScope,
					metrics.ConcurrencyUpdateFailureCounter)
				continue Update_History_Loop
			}
			return nil, err3
		}

		return e.createRecordDecisionTaskStartedResponse(domainID, msBuilder, di, request.PollRequest.GetIdentity()), nil
	}

	return nil, ErrMaxAttemptsExceeded
}

func (e *historyEngineImpl) RecordActivityTaskStarted(ctx context.Context,
	request *h.RecordActivityTaskStartedRequest) (*h.RecordActivityTaskStartedResponse, error) {

	domainEntry, err := e.getActiveDomainEntry(request.DomainUUID)
	if err != nil {
		return nil, err
	}

	domainInfo := domainEntry.GetInfo()

	domainID := domainInfo.ID
	domainName := domainInfo.Name

	execution := workflow.WorkflowExecution{
		WorkflowId: request.WorkflowExecution.WorkflowId,
		RunId:      request.WorkflowExecution.RunId,
	}

	response := &h.RecordActivityTaskStartedResponse{}
	err = e.updateWorkflowExecution(ctx, domainID, execution, false, false,
		func(msBuilder mutableState, tBuilder *timerBuilder) ([]persistence.Task, error) {
			if !msBuilder.IsWorkflowExecutionRunning() {
				return nil, ErrWorkflowCompleted
			}

			scheduleID := request.GetScheduleId()
			requestID := request.GetRequestId()
			ai, isRunning := msBuilder.GetActivityInfo(scheduleID)

			// First check to see if cache needs to be refreshed as we could potentially have stale workflow execution in
			// some extreme cassandra failure cases.
			if !isRunning && scheduleID >= msBuilder.GetNextEventID() {
				e.metricsClient.IncCounter(metrics.HistoryRecordActivityTaskStartedScope, metrics.StaleMutableStateCounter)
				return nil, ErrStaleState
			}

			// Check execution state to make sure task is in the list of outstanding tasks and it is not yet started.  If
			// task is not outstanding than it is most probably a duplicate and complete the task.
			if !isRunning {
				// Looks like ActivityTask already completed as a result of another call.
				// It is OK to drop the task at this point.
				logging.LogDuplicateTaskEvent(e.logger, persistence.TransferTaskTypeActivityTask,
					common.Int64Default(request.TaskId), requestID, scheduleID, common.EmptyEventID, isRunning)

				return nil, ErrActivityTaskNotFound
			}

			scheduledEvent, ok := msBuilder.GetActivityScheduledEvent(scheduleID)
			if !ok {
				return nil, &workflow.InternalServiceError{Message: "Unable to get activity schedule event."}
			}
			response.ScheduledEvent = scheduledEvent
			response.ScheduledTimestampOfThisAttempt = common.Int64Ptr(ai.ScheduledTime.UnixNano())

			if ai.StartedID != common.EmptyEventID {
				// If activity is started as part of the current request scope then return a positive response
				if ai.RequestID == requestID {
					response.StartedTimestamp = common.Int64Ptr(ai.StartedTime.UnixNano())
					response.Attempt = common.Int64Ptr(int64(ai.Attempt))
					return nil, nil
				}

				// Looks like ActivityTask already started as a result of another call.
				// It is OK to drop the task at this point.
				logging.LogDuplicateTaskEvent(e.logger, persistence.TransferTaskTypeActivityTask,
					common.Int64Default(request.TaskId), requestID, scheduleID, ai.StartedID, isRunning)

				return nil, &h.EventAlreadyStartedError{Message: "Activity task already started."}
			}

			msBuilder.AddActivityTaskStartedEvent(ai, scheduleID, requestID, request.PollRequest.GetIdentity())

			response.StartedTimestamp = common.Int64Ptr(ai.StartedTime.UnixNano())
			response.Attempt = common.Int64Ptr(int64(ai.Attempt))
			response.HeartbeatDetails = ai.Details

			response.WorkflowType = msBuilder.GetWorkflowType()
			response.WorkflowDomain = common.StringPtr(domainName)

			// Start a timer for the activity task.
			timerTasks := []persistence.Task{}
			if tt := tBuilder.GetActivityTimerTaskIfNeeded(msBuilder); tt != nil {
				timerTasks = append(timerTasks, tt)
			}

			return timerTasks, nil
		})

	if err != nil {
		return nil, err
	}

	return response, err
}

type decisionBlobSizeChecker struct {
	sizeLimitWarn  int
	sizeLimitError int
	domainID       string
	workflowID     string
	runID          string
	metricsClient  metrics.Client
	logger         bark.Logger
	msBuilder      mutableState
	completedID    int64
}

func (c *decisionBlobSizeChecker) failWorkflowIfBlobSizeExceedsLimit(blob []byte, message string) (bool, error) {

	err := common.CheckEventBlobSizeLimit(len(blob), c.sizeLimitWarn, c.sizeLimitError,
		c.domainID, c.workflowID, c.runID, c.metricsClient, metrics.HistoryRespondDecisionTaskCompletedScope, c.logger)

	if err == nil {
		return false, nil
	}

	attributes := &workflow.FailWorkflowExecutionDecisionAttributes{
		Reason:  common.StringPtr(common.FailureReasonDecisionBlobSizeExceedsLimit),
		Details: []byte(message),
	}

	if evt := c.msBuilder.AddFailWorkflowEvent(c.completedID, attributes); evt == nil {
		return false, &workflow.InternalServiceError{Message: "Unable to add fail workflow event."}
	}

	return true, nil
}

// RespondDecisionTaskCompleted completes a decision task
func (e *historyEngineImpl) RespondDecisionTaskCompleted(ctx context.Context, req *h.RespondDecisionTaskCompletedRequest) (response *h.RespondDecisionTaskCompletedResponse, retError error) {

	domainEntry, err := e.getActiveDomainEntry(req.DomainUUID)
	if err != nil {
		return nil, err
	}
	domainID := domainEntry.GetInfo().ID

	var eventStoreVersion int32
	if e.config.EnableEventsV2(domainEntry.GetInfo().Name) {
		eventStoreVersion = persistence.EventStoreVersionV2
	}
	request := req.CompleteRequest
	token, err0 := e.tokenSerializer.Deserialize(request.TaskToken)
	if err0 != nil {
		return nil, ErrDeserializingToken
	}

	workflowExecution := workflow.WorkflowExecution{
		WorkflowId: common.StringPtr(token.WorkflowID),
		RunId:      common.StringPtr(token.RunID),
	}

	call := yarpc.CallFromContext(ctx)
	clientLibVersion := call.Header(common.LibraryVersionHeaderName)
	clientFeatureVersion := call.Header(common.FeatureVersionHeaderName)
	clientImpl := call.Header(common.ClientImplHeaderName)

	context, release, err0 := e.historyCache.getOrCreateWorkflowExecutionWithTimeout(ctx, domainID, workflowExecution)
	if err0 != nil {
		return nil, err0
	}
	defer func() { release(retError) }()

	sizeLimitError := e.config.BlobSizeLimitError(domainEntry.GetInfo().Name)
	sizeLimitWarn := e.config.BlobSizeLimitWarn(domainEntry.GetInfo().Name)
	maxIDLengthLimit := e.config.MaxIDLengthLimit()

	sizeChecker := &decisionBlobSizeChecker{
		sizeLimitWarn:  sizeLimitWarn,
		sizeLimitError: sizeLimitError,
		domainID:       domainID,
		workflowID:     token.WorkflowID,
		runID:          token.RunID,
		metricsClient:  e.metricsClient,
		logger:         e.logger,
	}

Update_History_Loop:
	for attempt := 0; attempt < conditionalRetryCount; attempt++ {
		msBuilder, err1 := context.loadWorkflowExecution()
		if err1 != nil {
			return nil, err1
		}
		if !msBuilder.IsWorkflowExecutionRunning() {
			return nil, ErrWorkflowCompleted
		}

		executionInfo := msBuilder.GetExecutionInfo()
		tBuilder := e.getTimerBuilder(context.getExecution())

		scheduleID := token.ScheduleID
		di, isRunning := msBuilder.GetPendingDecision(scheduleID)

		// First check to see if cache needs to be refreshed as we could potentially have stale workflow execution in
		// some extreme cassandra failure cases.
		if !isRunning && scheduleID >= msBuilder.GetNextEventID() {
			e.metricsClient.IncCounter(metrics.HistoryRespondDecisionTaskCompletedScope, metrics.StaleMutableStateCounter)
			// Reload workflow execution history
			context.clear()
			continue Update_History_Loop
		}

		if !msBuilder.IsWorkflowExecutionRunning() || !isRunning || di.Attempt != token.ScheduleAttempt ||
			di.StartedID == common.EmptyEventID {
			return nil, &workflow.EntityNotExistsError{Message: "Decision task not found."}
		}

		startedID := di.StartedID
		completedEvent := msBuilder.AddDecisionTaskCompletedEvent(scheduleID, startedID, request)
		if completedEvent == nil {
			return nil, &workflow.InternalServiceError{Message: "Unable to add DecisionTaskCompleted event to history."}
		}

		failDecision := false
		var failCause workflow.DecisionTaskFailedCause
		var failMessage string
		var err error
		completedID := *completedEvent.EventId
		hasUnhandledEvents := msBuilder.HasBufferedEvents()
		isComplete := false
		transferTasks := []persistence.Task{}
		timerTasks := []persistence.Task{}
		var continueAsNewBuilder mutableState
		var continueAsNewTimerTasks []persistence.Task
		hasDecisionScheduleActivityTask := false

		if request.StickyAttributes == nil || request.StickyAttributes.WorkerTaskList == nil {
			e.metricsClient.IncCounter(metrics.HistoryRespondDecisionTaskCompletedScope, metrics.CompleteDecisionWithStickyDisabledCounter)
			executionInfo.StickyTaskList = ""
			executionInfo.StickyScheduleToStartTimeout = 0
		} else {
			e.metricsClient.IncCounter(metrics.HistoryRespondDecisionTaskCompletedScope, metrics.CompleteDecisionWithStickyEnabledCounter)
			executionInfo.StickyTaskList = request.StickyAttributes.WorkerTaskList.GetName()
			executionInfo.StickyScheduleToStartTimeout = request.StickyAttributes.GetScheduleToStartTimeoutSeconds()
		}
		executionInfo.ClientLibraryVersion = clientLibVersion
		executionInfo.ClientFeatureVersion = clientFeatureVersion
		executionInfo.ClientImpl = clientImpl

		sizeChecker.completedID = completedID
		sizeChecker.msBuilder = msBuilder

	Process_Decision_Loop:
		for _, d := range request.Decisions {
			switch *d.DecisionType {
			case workflow.DecisionTypeScheduleActivityTask:
				e.metricsClient.IncCounter(metrics.HistoryRespondDecisionTaskCompletedScope,
					metrics.DecisionTypeScheduleActivityCounter)
				targetDomainID := domainID
				attributes := d.ScheduleActivityTaskDecisionAttributes
				// First check if we need to use a different target domain to schedule activity
				if attributes.Domain != nil {
					// TODO: Error handling for ActivitySchedule failed when domain lookup fails
					domainEntry, err := e.shard.GetDomainCache().GetDomain(*attributes.Domain)
					if err != nil {
						return nil, &workflow.InternalServiceError{Message: "Unable to schedule activity across domain."}
					}
					targetDomainID = domainEntry.GetInfo().ID
				}

				if err = validateActivityScheduleAttributes(attributes, executionInfo.WorkflowTimeout, maxIDLengthLimit); err != nil {
					failDecision = true
					failCause = workflow.DecisionTaskFailedCauseBadScheduleActivityAttributes
					failMessage = err.Error()
					break Process_Decision_Loop
				}

				failWorkflow, err := sizeChecker.failWorkflowIfBlobSizeExceedsLimit(attributes.Input, "ScheduleActivityTaskDecisionAttributes.Input exceeds size limit.")
				if err != nil {
					return nil, err
				}
				if failWorkflow {
					break Process_Decision_Loop
				}

				scheduleEvent, _ := msBuilder.AddActivityTaskScheduledEvent(completedID, attributes)
				transferTasks = append(transferTasks, &persistence.ActivityTask{
					DomainID:   targetDomainID,
					TaskList:   *attributes.TaskList.Name,
					ScheduleID: *scheduleEvent.EventId,
				})
				hasDecisionScheduleActivityTask = true

			case workflow.DecisionTypeCompleteWorkflowExecution:
				e.metricsClient.IncCounter(metrics.HistoryRespondDecisionTaskCompletedScope,
					metrics.DecisionTypeCompleteWorkflowCounter)
				if hasUnhandledEvents {
					failDecision = true
					failCause = workflow.DecisionTaskFailedCauseUnhandledDecision
					break Process_Decision_Loop
				}

				// If the decision has more than one completion event than just pick the first one
				if isComplete {
					e.metricsClient.IncCounter(metrics.HistoryRespondDecisionTaskCompletedScope,
						metrics.MultipleCompletionDecisionsCounter)
					logging.LogMultipleCompletionDecisionsEvent(e.logger, *d.DecisionType)
					continue Process_Decision_Loop
				}
				attributes := d.CompleteWorkflowExecutionDecisionAttributes
				if err = validateCompleteWorkflowExecutionAttributes(attributes); err != nil {
					failDecision = true
					failCause = workflow.DecisionTaskFailedCauseBadCompleteWorkflowExecutionAttributes
					failMessage = err.Error()
					break Process_Decision_Loop
				}
				failWorkflow, err := sizeChecker.failWorkflowIfBlobSizeExceedsLimit(attributes.Result, "CompleteWorkflowExecutionDecisionAttributes.Result exceeds size limit.")
				if err != nil {
					return nil, err
				}
				if failWorkflow {
					break Process_Decision_Loop
				}

				// check if this is a cron workflow
				cronBackoff := msBuilder.GetCronBackoffDuration()
				if cronBackoff == common.NoRetryBackoff {
					// not cron, so complete this workflow execution
					if e := msBuilder.AddCompletedWorkflowEvent(completedID, attributes); e == nil {
						return nil, &workflow.InternalServiceError{Message: "Unable to add complete workflow event."}
					}
				} else {
					// this is a cron workflow
					startEvent, err := getWorkflowStartedEvent(e.historyMgr, e.historyV2Mgr, msBuilder.GetEventStoreVersion(), msBuilder.GetCurrentBranch(), e.logger, domainID, workflowExecution.GetWorkflowId(), workflowExecution.GetRunId())
					if err != nil {
						return nil, err
					}

					startAttributes := startEvent.WorkflowExecutionStartedEventAttributes
					continueAsNewAttributes := &workflow.ContinueAsNewWorkflowExecutionDecisionAttributes{
						WorkflowType:                        startAttributes.WorkflowType,
						TaskList:                            startAttributes.TaskList,
						RetryPolicy:                         startAttributes.RetryPolicy,
						Input:                               startAttributes.Input,
						ExecutionStartToCloseTimeoutSeconds: startAttributes.ExecutionStartToCloseTimeoutSeconds,
						TaskStartToCloseTimeoutSeconds:      startAttributes.TaskStartToCloseTimeoutSeconds,
						BackoffStartIntervalInSeconds:       common.Int32Ptr(int32(cronBackoff.Seconds())),
						Initiator:                           workflow.ContinueAsNewInitiatorCronSchedule.Ptr(),
						LastCompletionResult:                attributes.Result,
						CronSchedule:                        common.StringPtr(msBuilder.GetExecutionInfo().CronSchedule),
					}

<<<<<<< HEAD
					if _, continueAsNewBuilder, err = msBuilder.AddContinueAsNewEvent(completedID, domainEntry, startAttributes.GetParentWorkflowDomain(), continueAsnewAttributes, eventStoreVersion); err != nil {
=======
					createTaskID, err := e.shard.GetNextTransferTaskID()
					if err != nil {
						return nil, err
					}
					if _, continueAsNewBuilder, err = msBuilder.AddContinueAsNewEvent(completedID, domainEntry,
						startAttributes.GetParentWorkflowDomain(), continueAsNewAttributes, eventStoreVersion,
						createTaskID); err != nil {
>>>>>>> 04837dd0
						return nil, err
					}
				}

				isComplete = true
			case workflow.DecisionTypeFailWorkflowExecution:
				e.metricsClient.IncCounter(metrics.HistoryRespondDecisionTaskCompletedScope,
					metrics.DecisionTypeFailWorkflowCounter)
				if hasUnhandledEvents {
					failDecision = true
					failCause = workflow.DecisionTaskFailedCauseUnhandledDecision
					break Process_Decision_Loop
				}

				// If the decision has more than one completion event than just pick the first one
				if isComplete {
					e.metricsClient.IncCounter(metrics.HistoryRespondDecisionTaskCompletedScope,
						metrics.MultipleCompletionDecisionsCounter)
					logging.LogMultipleCompletionDecisionsEvent(e.logger, *d.DecisionType)
					continue Process_Decision_Loop
				}

				failedAttributes := d.FailWorkflowExecutionDecisionAttributes
				if err = validateFailWorkflowExecutionAttributes(failedAttributes); err != nil {
					failDecision = true
					failCause = workflow.DecisionTaskFailedCauseBadFailWorkflowExecutionAttributes
					failMessage = err.Error()
					break Process_Decision_Loop
				}

				failWorkflow, err := sizeChecker.failWorkflowIfBlobSizeExceedsLimit(failedAttributes.Details, "FailWorkflowExecutionDecisionAttributes.Details exceeds size limit.")
				if err != nil {
					return nil, err
				}
				if failWorkflow {
					break Process_Decision_Loop
				}

				backoffInterval := msBuilder.GetRetryBackoffDuration(failedAttributes.GetReason())
				continueAsNewInitiator := workflow.ContinueAsNewInitiatorRetryPolicy
				if backoffInterval == common.NoRetryBackoff {
					backoffInterval = msBuilder.GetCronBackoffDuration()
					continueAsNewInitiator = workflow.ContinueAsNewInitiatorCronSchedule
				}

				if backoffInterval == common.NoRetryBackoff {
					// no retry or cron
					if evt := msBuilder.AddFailWorkflowEvent(completedID, failedAttributes); evt == nil {
						return nil, &workflow.InternalServiceError{Message: "Unable to add fail workflow event."}
					}
				} else {
					// retry or cron with backoff
					startEvent, err := getWorkflowStartedEvent(e.historyMgr, e.historyV2Mgr, msBuilder.GetEventStoreVersion(), msBuilder.GetCurrentBranch(), e.logger, domainID, workflowExecution.GetWorkflowId(), workflowExecution.GetRunId())
					if err != nil {
						return nil, err
					}

					startAttributes := startEvent.WorkflowExecutionStartedEventAttributes
					continueAsNewAttributes := &workflow.ContinueAsNewWorkflowExecutionDecisionAttributes{
						WorkflowType:                        startAttributes.WorkflowType,
						TaskList:                            startAttributes.TaskList,
						RetryPolicy:                         startAttributes.RetryPolicy,
						Input:                               startAttributes.Input,
						ExecutionStartToCloseTimeoutSeconds: startAttributes.ExecutionStartToCloseTimeoutSeconds,
						TaskStartToCloseTimeoutSeconds:      startAttributes.TaskStartToCloseTimeoutSeconds,
						BackoffStartIntervalInSeconds:       common.Int32Ptr(int32(backoffInterval.Seconds())),
						Initiator:                           continueAsNewInitiator.Ptr(),
						FailureReason:                       failedAttributes.Reason,
						FailureDetails:                      failedAttributes.Details,
						LastCompletionResult:                startAttributes.LastCompletionResult,
						CronSchedule:                        common.StringPtr(msBuilder.GetExecutionInfo().CronSchedule),
					}

<<<<<<< HEAD
					if _, continueAsNewBuilder, err = msBuilder.AddContinueAsNewEvent(completedID, domainEntry, startAttributes.GetParentWorkflowDomain(), continueAsnewAttributes, eventStoreVersion); err != nil {
=======
					createTaskID, err := e.shard.GetNextTransferTaskID()
					if err != nil {
						return nil, err
					}
					if _, continueAsNewBuilder, err = msBuilder.AddContinueAsNewEvent(completedID, domainEntry,
						startAttributes.GetParentWorkflowDomain(),
						continueAsNewAttributes, eventStoreVersion, createTaskID); err != nil {
>>>>>>> 04837dd0
						return nil, err
					}
				}

				isComplete = true

			case workflow.DecisionTypeCancelWorkflowExecution:
				e.metricsClient.IncCounter(metrics.HistoryRespondDecisionTaskCompletedScope,
					metrics.DecisionTypeCancelWorkflowCounter)
				// If new events came while we are processing the decision, we would fail this and give a chance to client
				// to process the new event.
				if hasUnhandledEvents {
					failDecision = true
					failCause = workflow.DecisionTaskFailedCauseUnhandledDecision
					break Process_Decision_Loop
				}

				// If the decision has more than one completion event than just pick the first one
				if isComplete {
					e.metricsClient.IncCounter(metrics.HistoryRespondDecisionTaskCompletedScope,
						metrics.MultipleCompletionDecisionsCounter)
					logging.LogMultipleCompletionDecisionsEvent(e.logger, *d.DecisionType)
					continue Process_Decision_Loop
				}
				attributes := d.CancelWorkflowExecutionDecisionAttributes
				if err = validateCancelWorkflowExecutionAttributes(attributes); err != nil {
					failDecision = true
					failCause = workflow.DecisionTaskFailedCauseBadCancelWorkflowExecutionAttributes
					failMessage = err.Error()
					break Process_Decision_Loop
				}
				msBuilder.AddWorkflowExecutionCanceledEvent(completedID, attributes)
				isComplete = true

			case workflow.DecisionTypeStartTimer:
				e.metricsClient.IncCounter(metrics.HistoryRespondDecisionTaskCompletedScope,
					metrics.DecisionTypeStartTimerCounter)
				attributes := d.StartTimerDecisionAttributes
				if err = validateTimerScheduleAttributes(attributes, maxIDLengthLimit); err != nil {
					failDecision = true
					failCause = workflow.DecisionTaskFailedCauseBadStartTimerAttributes
					failMessage = err.Error()
					break Process_Decision_Loop
				}
				_, ti := msBuilder.AddTimerStartedEvent(completedID, attributes)
				if ti == nil {
					failDecision = true
					failCause = workflow.DecisionTaskFailedCauseStartTimerDuplicateID
					break Process_Decision_Loop
				}
				tBuilder.AddUserTimer(ti, msBuilder)

			case workflow.DecisionTypeRequestCancelActivityTask:
				e.metricsClient.IncCounter(metrics.HistoryRespondDecisionTaskCompletedScope,
					metrics.DecisionTypeCancelActivityCounter)
				attributes := d.RequestCancelActivityTaskDecisionAttributes
				if err = validateActivityCancelAttributes(attributes, maxIDLengthLimit); err != nil {
					failDecision = true
					failCause = workflow.DecisionTaskFailedCauseBadRequestCancelActivityAttributes
					failMessage = err.Error()
					break Process_Decision_Loop
				}
				activityID := *attributes.ActivityId
				actCancelReqEvent, ai, isRunning := msBuilder.AddActivityTaskCancelRequestedEvent(completedID, activityID,
					common.StringDefault(request.Identity))
				if !isRunning {
					msBuilder.AddRequestCancelActivityTaskFailedEvent(completedID, activityID,
						activityCancelationMsgActivityIDUnknown)
					continue Process_Decision_Loop
				}

				if ai.StartedID == common.EmptyEventID {
					// We haven't started the activity yet, we can cancel the activity right away.
					msBuilder.AddActivityTaskCanceledEvent(ai.ScheduleID, ai.StartedID, *actCancelReqEvent.EventId,
						[]byte(activityCancelationMsgActivityNotStarted), common.StringDefault(request.Identity))
				}

			case workflow.DecisionTypeCancelTimer:
				e.metricsClient.IncCounter(metrics.HistoryRespondDecisionTaskCompletedScope,
					metrics.DecisionTypeCancelTimerCounter)
				attributes := d.CancelTimerDecisionAttributes
				if err = validateTimerCancelAttributes(attributes, maxIDLengthLimit); err != nil {
					failDecision = true
					failCause = workflow.DecisionTaskFailedCauseBadCancelTimerAttributes
					failMessage = err.Error()
					break Process_Decision_Loop
				}
				if msBuilder.AddTimerCanceledEvent(completedID, attributes, common.StringDefault(request.Identity)) == nil {
					msBuilder.AddCancelTimerFailedEvent(completedID, attributes, common.StringDefault(request.Identity))
				} else {
					// timer deletion is success. we need to rebuild the timer builder
					// since timer builder has a local cached version of timers
					tBuilder = e.getTimerBuilder(context.getExecution())
					tBuilder.loadUserTimers(msBuilder)
				}

			case workflow.DecisionTypeRecordMarker:
				e.metricsClient.IncCounter(metrics.HistoryRespondDecisionTaskCompletedScope,
					metrics.DecisionTypeRecordMarkerCounter)
				attributes := d.RecordMarkerDecisionAttributes
				if err = validateRecordMarkerAttributes(attributes, maxIDLengthLimit); err != nil {
					failDecision = true
					failCause = workflow.DecisionTaskFailedCauseBadRecordMarkerAttributes
					failMessage = err.Error()
					break Process_Decision_Loop
				}
				failWorkflow, err := sizeChecker.failWorkflowIfBlobSizeExceedsLimit(attributes.Details, "RecordMarkerDecisionAttributes.Details exceeds size limit.")
				if err != nil {
					return nil, err
				}
				if failWorkflow {
					break Process_Decision_Loop
				}

				msBuilder.AddRecordMarkerEvent(completedID, attributes)

			case workflow.DecisionTypeRequestCancelExternalWorkflowExecution:
				e.metricsClient.IncCounter(metrics.HistoryRespondDecisionTaskCompletedScope,
					metrics.DecisionTypeCancelExternalWorkflowCounter)
				attributes := d.RequestCancelExternalWorkflowExecutionDecisionAttributes
				if err = validateCancelExternalWorkflowExecutionAttributes(attributes, maxIDLengthLimit); err != nil {
					failDecision = true
					failCause = workflow.DecisionTaskFailedCauseBadRequestCancelExternalWorkflowExecutionAttributes
					failMessage = err.Error()
					break Process_Decision_Loop
				}

				foreignDomainID := ""
				if attributes.GetDomain() == "" {
					foreignDomainID = executionInfo.DomainID
				} else {
					foreignDomainEntry, err := e.shard.GetDomainCache().GetDomain(attributes.GetDomain())
					if err != nil {
						return nil, &workflow.InternalServiceError{
							Message: fmt.Sprintf("Unable to cancel workflow across domain: %v.", attributes.GetDomain())}
					}
					foreignDomainID = foreignDomainEntry.GetInfo().ID
				}

				cancelRequestID := uuid.New()
				wfCancelReqEvent, _ := msBuilder.AddRequestCancelExternalWorkflowExecutionInitiatedEvent(completedID,
					cancelRequestID, attributes)
				if wfCancelReqEvent == nil {
					return nil, &workflow.InternalServiceError{Message: "Unable to add external cancel workflow request."}
				}

				transferTasks = append(transferTasks, &persistence.CancelExecutionTask{
					TargetDomainID:          foreignDomainID,
					TargetWorkflowID:        attributes.GetWorkflowId(),
					TargetRunID:             attributes.GetRunId(),
					TargetChildWorkflowOnly: attributes.GetChildWorkflowOnly(),
					InitiatedID:             wfCancelReqEvent.GetEventId(),
				})

			case workflow.DecisionTypeSignalExternalWorkflowExecution:
				e.metricsClient.IncCounter(metrics.HistoryRespondDecisionTaskCompletedScope,
					metrics.DecisionTypeSignalExternalWorkflowCounter)

				attributes := d.SignalExternalWorkflowExecutionDecisionAttributes
				if err = validateSignalExternalWorkflowExecutionAttributes(attributes, maxIDLengthLimit); err != nil {
					failDecision = true
					failCause = workflow.DecisionTaskFailedCauseBadSignalWorkflowExecutionAttributes
					failMessage = err.Error()
					break Process_Decision_Loop
				}
				failWorkflow, err := sizeChecker.failWorkflowIfBlobSizeExceedsLimit(attributes.Input, "SignalExternalWorkflowExecutionDecisionAttributes.Input exceeds size limit.")
				if err != nil {
					return nil, err
				}
				if failWorkflow {
					break Process_Decision_Loop
				}

				foreignDomainID := ""
				if attributes.GetDomain() == "" {
					foreignDomainID = executionInfo.DomainID
				} else {
					foreignDomainEntry, err := e.shard.GetDomainCache().GetDomain(attributes.GetDomain())
					if err != nil {
						return nil, &workflow.InternalServiceError{
							Message: fmt.Sprintf("Unable to signal workflow across domain: %v.", attributes.GetDomain())}
					}
					foreignDomainID = foreignDomainEntry.GetInfo().ID
				}

				signalRequestID := uuid.New() // for deduplicate
				wfSignalReqEvent, _ := msBuilder.AddSignalExternalWorkflowExecutionInitiatedEvent(completedID,
					signalRequestID, attributes)
				if wfSignalReqEvent == nil {
					return nil, &workflow.InternalServiceError{Message: "Unable to add external signal workflow request."}
				}

				transferTasks = append(transferTasks, &persistence.SignalExecutionTask{
					TargetDomainID:          foreignDomainID,
					TargetWorkflowID:        attributes.Execution.GetWorkflowId(),
					TargetRunID:             attributes.Execution.GetRunId(),
					TargetChildWorkflowOnly: attributes.GetChildWorkflowOnly(),
					InitiatedID:             wfSignalReqEvent.GetEventId(),
				})

			case workflow.DecisionTypeContinueAsNewWorkflowExecution:
				e.metricsClient.IncCounter(metrics.HistoryRespondDecisionTaskCompletedScope,
					metrics.DecisionTypeContinueAsNewCounter)
				if hasUnhandledEvents {
					failDecision = true
					failCause = workflow.DecisionTaskFailedCauseUnhandledDecision
					break Process_Decision_Loop
				}

				// If the decision has more than one completion event than just pick the first one
				if isComplete {
					e.metricsClient.IncCounter(metrics.HistoryRespondDecisionTaskCompletedScope,
						metrics.MultipleCompletionDecisionsCounter)
					logging.LogMultipleCompletionDecisionsEvent(e.logger, *d.DecisionType)
					continue Process_Decision_Loop
				}
				attributes := d.ContinueAsNewWorkflowExecutionDecisionAttributes
				if err = validateContinueAsNewWorkflowExecutionAttributes(executionInfo, attributes, maxIDLengthLimit); err != nil {
					failDecision = true
					failCause = workflow.DecisionTaskFailedCauseBadContinueAsNewAttributes
					failMessage = err.Error()
					break Process_Decision_Loop
				}
				failWorkflow, err := sizeChecker.failWorkflowIfBlobSizeExceedsLimit(attributes.Input, "ContinueAsNewWorkflowExecutionDecisionAttributes.Input exceeds size limit.")
				if err != nil {
					return nil, err
				}
				if failWorkflow {
					break Process_Decision_Loop
				}

				// Extract parentDomainName so it can be passed down to next run of workflow execution
				var parentDomainName string
				if msBuilder.HasParentExecution() {
					parentDomainID := executionInfo.ParentDomainID
					parentDomainEntry, err := e.shard.GetDomainCache().GetDomainByID(parentDomainID)
					if err != nil {
						return nil, err
					}
					parentDomainName = parentDomainEntry.GetInfo().Name
				}

				_, newStateBuilder, err := msBuilder.AddContinueAsNewEvent(completedID, domainEntry, parentDomainName, attributes, eventStoreVersion)
				if err != nil {
					return nil, err
				}

				isComplete = true
				continueAsNewBuilder = newStateBuilder

			case workflow.DecisionTypeStartChildWorkflowExecution:
				e.metricsClient.IncCounter(metrics.HistoryRespondDecisionTaskCompletedScope,
					metrics.DecisionTypeChildWorkflowCounter)
				targetDomainID := domainID
				attributes := d.StartChildWorkflowExecutionDecisionAttributes
				if err = validateStartChildExecutionAttributes(executionInfo, attributes, maxIDLengthLimit); err != nil {
					failDecision = true
					failCause = workflow.DecisionTaskFailedCauseBadStartChildExecutionAttributes
					failMessage = err.Error()
					break Process_Decision_Loop
				}
				failWorkflow, err := sizeChecker.failWorkflowIfBlobSizeExceedsLimit(attributes.Input, "StartChildWorkflowExecutionDecisionAttributes.Input exceeds size limit.")
				if err != nil {
					return nil, err
				}
				if failWorkflow {
					break Process_Decision_Loop
				}

				// First check if we need to use a different target domain to schedule child execution
				if attributes.Domain != nil {
					// TODO: Error handling for DecisionType_StartChildWorkflowExecution failed when domain lookup fails
					domainEntry, err := e.shard.GetDomainCache().GetDomain(*attributes.Domain)
					if err != nil {
						return nil, &workflow.InternalServiceError{Message: "Unable to schedule child execution across domain."}
					}
					targetDomainID = domainEntry.GetInfo().ID
				}

				requestID := uuid.New()
				initiatedEvent, _ := msBuilder.AddStartChildWorkflowExecutionInitiatedEvent(completedID, requestID, attributes)
				transferTasks = append(transferTasks, &persistence.StartChildExecutionTask{
					TargetDomainID:   targetDomainID,
					TargetWorkflowID: *attributes.WorkflowId,
					InitiatedID:      *initiatedEvent.EventId,
				})

			default:
				return nil, &workflow.BadRequestError{Message: fmt.Sprintf("Unknown decision type: %v", *d.DecisionType)}
			}
		}

		if err != nil {
			return nil, err
		}

		if failDecision {
			e.metricsClient.IncCounter(metrics.HistoryRespondDecisionTaskCompletedScope, metrics.FailedDecisionsCounter)
			logging.LogDecisionFailedEvent(e.logger, domainID, token.WorkflowID, token.RunID, failCause)
			var err1 error
			msBuilder, err1 = e.failDecision(context, scheduleID, startedID, failCause, []byte(failMessage), request)
			if err1 != nil {
				return nil, err1
			}
			tBuilder = e.getTimerBuilder(context.getExecution())
			isComplete = false
			hasUnhandledEvents = true
			continueAsNewBuilder = nil
		}

		if tt := tBuilder.GetUserTimerTaskIfNeeded(msBuilder); tt != nil {
			timerTasks = append(timerTasks, tt)
		}
		if hasDecisionScheduleActivityTask {
			if tt := tBuilder.GetActivityTimerTaskIfNeeded(msBuilder); tt != nil {
				timerTasks = append(timerTasks, tt)
			}
		}

		// Schedule another decision task if new events came in during this decision or if request forced to
		createNewDecisionTask := !isComplete && (hasUnhandledEvents ||
			request.GetForceCreateNewDecisionTask())

		var newDecisionTaskScheduledID int64
		if createNewDecisionTask {
			di := msBuilder.AddDecisionTaskScheduledEvent()
			if di == nil {
				return nil, &workflow.InternalServiceError{Message: "Failed to add decision scheduled event."}
			}
			newDecisionTaskScheduledID = di.ScheduleID
			// skip transfer task for decision if request asking to return new decision task
			if !request.GetReturnNewDecisionTask() {
				transferTasks = append(transferTasks, &persistence.DecisionTask{
					DomainID:   domainID,
					TaskList:   di.TaskList,
					ScheduleID: di.ScheduleID,
				})
				if msBuilder.IsStickyTaskListEnabled() {
					tBuilder := e.getTimerBuilder(context.getExecution())
					stickyTaskTimeoutTimer := tBuilder.AddScheduleToStartDecisionTimoutTask(di.ScheduleID, di.Attempt,
						executionInfo.StickyScheduleToStartTimeout)
					timerTasks = append(timerTasks, stickyTaskTimeoutTimer)
				}
			} else {
				// start the new decision task if request asked to do so
				// TODO: replace the poll request
				msBuilder.AddDecisionTaskStartedEvent(di.ScheduleID, "request-from-RespondDecisionTaskCompleted", &workflow.PollForDecisionTaskRequest{
					TaskList: &workflow.TaskList{Name: common.StringPtr(di.TaskList)},
					Identity: request.Identity,
				})
				timeOutTask := tBuilder.AddStartToCloseDecisionTimoutTask(di.ScheduleID, di.Attempt, di.DecisionTimeout)
				timerTasks = append(timerTasks, timeOutTask)
			}
		}

		if isComplete {
			tranT, timerT, err := e.getWorkflowHistoryCleanupTasks(
				domainID,
				workflowExecution.GetWorkflowId(),
				tBuilder)
			if err != nil {
				return nil, err
			}
			transferTasks = append(transferTasks, tranT)
			timerTasks = append(timerTasks, timerT)
		}

		// Generate a transaction ID for appending events to history
		transactionID, err3 := e.shard.GetNextTransferTaskID()
		if err3 != nil {
			return nil, err3
		}

		// We apply the update to execution using optimistic concurrency.  If it fails due to a conflict then reload
		// the history and try the operation again.
		var updateErr error
		if continueAsNewBuilder != nil {
			continueAsNewTimerTasks = msBuilder.GetContinueAsNew().TimerTasks
			updateErr = context.continueAsNewWorkflowExecution(request.ExecutionContext, continueAsNewBuilder,
				transferTasks, timerTasks, transactionID)
		} else {
			updateErr = context.updateWorkflowExecutionWithContext(request.ExecutionContext, transferTasks, timerTasks,
				transactionID)
		}

		if updateErr != nil {
			if updateErr == ErrConflict {
				e.metricsClient.IncCounter(metrics.HistoryRespondDecisionTaskCompletedScope,
					metrics.ConcurrencyUpdateFailureCounter)
				continue Update_History_Loop
			}

			return nil, updateErr
		}

		// add continueAsNewTimerTask
		timerTasks = append(timerTasks, continueAsNewTimerTasks...)
		// Inform timer about the new ones.
		e.timerProcessor.NotifyNewTimers(e.currentClusterName, e.shard.GetCurrentTime(e.currentClusterName), timerTasks)

		response = &h.RespondDecisionTaskCompletedResponse{}
		if request.GetReturnNewDecisionTask() && createNewDecisionTask {
			di, _ := msBuilder.GetPendingDecision(newDecisionTaskScheduledID)
			response.StartedResponse = e.createRecordDecisionTaskStartedResponse(domainID, msBuilder, di, request.GetIdentity())
			// sticky is always enabled when worker request for new decision task from RespondDecisionTaskCompleted
			response.StartedResponse.StickyExecutionEnabled = common.BoolPtr(true)
		}

		return response, nil
	}

	return nil, ErrMaxAttemptsExceeded
}

func (e *historyEngineImpl) RespondDecisionTaskFailed(ctx context.Context, req *h.RespondDecisionTaskFailedRequest) error {

	domainEntry, err := e.getActiveDomainEntry(req.DomainUUID)
	if err != nil {
		return err
	}
	domainID := domainEntry.GetInfo().ID

	request := req.FailedRequest
	token, err0 := e.tokenSerializer.Deserialize(request.TaskToken)
	if err0 != nil {
		return ErrDeserializingToken
	}

	workflowExecution := workflow.WorkflowExecution{
		WorkflowId: common.StringPtr(token.WorkflowID),
		RunId:      common.StringPtr(token.RunID),
	}

	return e.updateWorkflowExecution(ctx, domainID, workflowExecution, false, true,
		func(msBuilder mutableState, tBuilder *timerBuilder) ([]persistence.Task, error) {
			if !msBuilder.IsWorkflowExecutionRunning() {
				return nil, ErrWorkflowCompleted
			}

			scheduleID := token.ScheduleID
			di, isRunning := msBuilder.GetPendingDecision(scheduleID)
			if !isRunning || di.Attempt != token.ScheduleAttempt || di.StartedID == common.EmptyEventID {
				return nil, &workflow.EntityNotExistsError{Message: "Decision task not found."}
			}

			msBuilder.AddDecisionTaskFailedEvent(di.ScheduleID, di.StartedID, request.GetCause(), request.Details,
				request.GetIdentity(), "", "", "", 0)

			return nil, nil
		})
}

// RespondActivityTaskCompleted completes an activity task.
func (e *historyEngineImpl) RespondActivityTaskCompleted(ctx context.Context, req *h.RespondActivityTaskCompletedRequest) error {

	domainEntry, err := e.getActiveDomainEntry(req.DomainUUID)
	if err != nil {
		return err
	}
	domainID := domainEntry.GetInfo().ID

	request := req.CompleteRequest
	token, err0 := e.tokenSerializer.Deserialize(request.TaskToken)
	if err0 != nil {
		return ErrDeserializingToken
	}

	workflowExecution := workflow.WorkflowExecution{
		WorkflowId: common.StringPtr(token.WorkflowID),
		RunId:      common.StringPtr(token.RunID),
	}

	return e.updateWorkflowExecution(ctx, domainID, workflowExecution, false, true,
		func(msBuilder mutableState, tBuilder *timerBuilder) ([]persistence.Task, error) {
			if !msBuilder.IsWorkflowExecutionRunning() {
				return nil, ErrWorkflowCompleted
			}

			scheduleID := token.ScheduleID
			if scheduleID == common.EmptyEventID { // client call CompleteActivityById, so get scheduleID by activityID
				scheduleID, err0 = getScheduleID(token.ActivityID, msBuilder)
				if err0 != nil {
					return nil, err0
				}
			}
			ai, isRunning := msBuilder.GetActivityInfo(scheduleID)

			// First check to see if cache needs to be refreshed as we could potentially have stale workflow execution in
			// some extreme cassandra failure cases.
			if !isRunning && scheduleID >= msBuilder.GetNextEventID() {
				e.metricsClient.IncCounter(metrics.HistoryRespondActivityTaskCompletedScope, metrics.StaleMutableStateCounter)
				return nil, ErrStaleState
			}

			if !isRunning || ai.StartedID == common.EmptyEventID ||
				(token.ScheduleID != common.EmptyEventID && token.ScheduleAttempt != int64(ai.Attempt)) {
				return nil, ErrActivityTaskNotFound
			}

			if msBuilder.AddActivityTaskCompletedEvent(scheduleID, ai.StartedID, request) == nil {
				// Unable to add ActivityTaskCompleted event to history
				return nil, &workflow.InternalServiceError{Message: "Unable to add ActivityTaskCompleted event to history."}
			}
			return nil, nil
		})
}

// RespondActivityTaskFailed completes an activity task failure.
func (e *historyEngineImpl) RespondActivityTaskFailed(ctx context.Context, req *h.RespondActivityTaskFailedRequest) error {

	domainEntry, err := e.getActiveDomainEntry(req.DomainUUID)
	if err != nil {
		return err
	}
	domainID := domainEntry.GetInfo().ID

	request := req.FailedRequest
	token, err0 := e.tokenSerializer.Deserialize(request.TaskToken)
	if err0 != nil {
		return ErrDeserializingToken
	}

	workflowExecution := workflow.WorkflowExecution{
		WorkflowId: common.StringPtr(token.WorkflowID),
		RunId:      common.StringPtr(token.RunID),
	}

	return e.updateWorkflowExecutionWithAction(ctx, domainID, workflowExecution,
		func(msBuilder mutableState, tBuilder *timerBuilder) (*updateWorkflowAction, error) {
			if !msBuilder.IsWorkflowExecutionRunning() {
				return nil, ErrWorkflowCompleted
			}

			scheduleID := token.ScheduleID
			if scheduleID == common.EmptyEventID { // client call CompleteActivityById, so get scheduleID by activityID
				scheduleID, err0 = getScheduleID(token.ActivityID, msBuilder)
				if err0 != nil {
					return nil, err0
				}
			}
			ai, isRunning := msBuilder.GetActivityInfo(scheduleID)

			// First check to see if cache needs to be refreshed as we could potentially have stale workflow execution in
			// some extreme cassandra failure cases.
			if !isRunning && scheduleID >= msBuilder.GetNextEventID() {
				e.metricsClient.IncCounter(metrics.HistoryRespondActivityTaskFailedScope, metrics.StaleMutableStateCounter)
				return nil, ErrStaleState
			}

			if !isRunning || ai.StartedID == common.EmptyEventID ||
				(token.ScheduleID != common.EmptyEventID && token.ScheduleAttempt != int64(ai.Attempt)) {
				return nil, ErrActivityTaskNotFound
			}

			postActions := &updateWorkflowAction{}
			retryTask := msBuilder.CreateActivityRetryTimer(ai, req.FailedRequest.GetReason())
			if retryTask != nil {
				// need retry
				postActions.timerTasks = append(postActions.timerTasks, retryTask)
			} else {
				// no more retry, and we want to record the failure event
				if msBuilder.AddActivityTaskFailedEvent(scheduleID, ai.StartedID, request) == nil {
					// Unable to add ActivityTaskFailed event to history
					return nil, &workflow.InternalServiceError{Message: "Unable to add ActivityTaskFailed event to history."}
				}
				postActions.createDecision = true
			}

			return postActions, nil
		})
}

// RespondActivityTaskCanceled completes an activity task failure.
func (e *historyEngineImpl) RespondActivityTaskCanceled(ctx context.Context, req *h.RespondActivityTaskCanceledRequest) error {

	domainEntry, err := e.getActiveDomainEntry(req.DomainUUID)
	if err != nil {
		return err
	}
	domainID := domainEntry.GetInfo().ID

	request := req.CancelRequest
	token, err0 := e.tokenSerializer.Deserialize(request.TaskToken)
	if err0 != nil {
		return ErrDeserializingToken
	}

	workflowExecution := workflow.WorkflowExecution{
		WorkflowId: common.StringPtr(token.WorkflowID),
		RunId:      common.StringPtr(token.RunID),
	}

	return e.updateWorkflowExecution(ctx, domainID, workflowExecution, false, true,
		func(msBuilder mutableState, tBuilder *timerBuilder) ([]persistence.Task, error) {
			if !msBuilder.IsWorkflowExecutionRunning() {
				return nil, ErrWorkflowCompleted
			}

			scheduleID := token.ScheduleID
			if scheduleID == common.EmptyEventID { // client call CompleteActivityById, so get scheduleID by activityID
				scheduleID, err0 = getScheduleID(token.ActivityID, msBuilder)
				if err0 != nil {
					return nil, err0
				}
			}
			ai, isRunning := msBuilder.GetActivityInfo(scheduleID)

			// First check to see if cache needs to be refreshed as we could potentially have stale workflow execution in
			// some extreme cassandra failure cases.
			if !isRunning && scheduleID >= msBuilder.GetNextEventID() {
				e.metricsClient.IncCounter(metrics.HistoryRespondActivityTaskCanceledScope, metrics.StaleMutableStateCounter)
				return nil, ErrStaleState
			}

			if !isRunning || ai.StartedID == common.EmptyEventID ||
				(token.ScheduleID != common.EmptyEventID && token.ScheduleAttempt != int64(ai.Attempt)) {
				return nil, ErrActivityTaskNotFound
			}

			if msBuilder.AddActivityTaskCanceledEvent(scheduleID, ai.StartedID, ai.CancelRequestID, request.Details,
				common.StringDefault(request.Identity)) == nil {
				// Unable to add ActivityTaskCanceled event to history
				return nil, &workflow.InternalServiceError{Message: "Unable to add ActivityTaskCanceled event to history."}
			}

			return nil, nil
		})

}

// RecordActivityTaskHeartbeat records an hearbeat for a task.
// This method can be used for two purposes.
// - For reporting liveness of the activity.
// - For reporting progress of the activity, this can be done even if the liveness is not configured.
func (e *historyEngineImpl) RecordActivityTaskHeartbeat(ctx context.Context,
	req *h.RecordActivityTaskHeartbeatRequest) (*workflow.RecordActivityTaskHeartbeatResponse, error) {

	domainEntry, err := e.getActiveDomainEntry(req.DomainUUID)
	if err != nil {
		return nil, err
	}
	domainID := domainEntry.GetInfo().ID

	request := req.HeartbeatRequest
	token, err0 := e.tokenSerializer.Deserialize(request.TaskToken)
	if err0 != nil {
		return nil, ErrDeserializingToken
	}

	workflowExecution := workflow.WorkflowExecution{
		WorkflowId: common.StringPtr(token.WorkflowID),
		RunId:      common.StringPtr(token.RunID),
	}

	var cancelRequested bool
	err = e.updateWorkflowExecution(ctx, domainID, workflowExecution, false, false,
		func(msBuilder mutableState, tBuilder *timerBuilder) ([]persistence.Task, error) {
			if !msBuilder.IsWorkflowExecutionRunning() {
				e.logger.Debug("Heartbeat failed")
				return nil, ErrWorkflowCompleted
			}

			scheduleID := token.ScheduleID
			if scheduleID == common.EmptyEventID { // client call RecordActivityHeartbeatByID, so get scheduleID by activityID
				scheduleID, err0 = getScheduleID(token.ActivityID, msBuilder)
				if err0 != nil {
					return nil, err0
				}
			}
			ai, isRunning := msBuilder.GetActivityInfo(scheduleID)

			// First check to see if cache needs to be refreshed as we could potentially have stale workflow execution in
			// some extreme cassandra failure cases.
			if !isRunning && scheduleID >= msBuilder.GetNextEventID() {
				e.metricsClient.IncCounter(metrics.HistoryRecordActivityTaskHeartbeatScope, metrics.StaleMutableStateCounter)
				return nil, ErrStaleState
			}

			if !isRunning || ai.StartedID == common.EmptyEventID ||
				(token.ScheduleID != common.EmptyEventID && token.ScheduleAttempt != int64(ai.Attempt)) {
				e.logger.Debugf("Activity HeartBeat: scheduleEventID: %v, ActivityInfo: %+v, Exist: %v", scheduleID, ai,
					isRunning)
				return nil, ErrActivityTaskNotFound
			}

			cancelRequested = ai.CancelRequested

			e.logger.Debugf("Activity HeartBeat: scheduleEventID: %v, ActivityInfo: %+v, CancelRequested: %v",
				scheduleID, ai, cancelRequested)

			// Save progress and last HB reported time.
			msBuilder.UpdateActivityProgress(ai, request)

			return nil, nil
		})

	if err != nil {
		return &workflow.RecordActivityTaskHeartbeatResponse{}, err
	}

	return &workflow.RecordActivityTaskHeartbeatResponse{CancelRequested: common.BoolPtr(cancelRequested)}, nil
}

// RequestCancelWorkflowExecution records request cancellation event for workflow execution
func (e *historyEngineImpl) RequestCancelWorkflowExecution(ctx context.Context,
	req *h.RequestCancelWorkflowExecutionRequest) error {

	domainEntry, err := e.getActiveDomainEntry(req.DomainUUID)
	if err != nil {
		return err
	}
	domainID := domainEntry.GetInfo().ID

	request := req.CancelRequest
	parentExecution := req.ExternalWorkflowExecution
	childWorkflowOnly := req.GetChildWorkflowOnly()
	execution := workflow.WorkflowExecution{
		WorkflowId: request.WorkflowExecution.WorkflowId,
		RunId:      request.WorkflowExecution.RunId,
	}

	return e.updateWorkflowExecution(ctx, domainID, execution, false, true,
		func(msBuilder mutableState, tBuilder *timerBuilder) ([]persistence.Task, error) {
			if !msBuilder.IsWorkflowExecutionRunning() {
				return nil, ErrWorkflowCompleted
			}

			executionInfo := msBuilder.GetExecutionInfo()
			if childWorkflowOnly {
				parentWorkflowID := executionInfo.ParentWorkflowID
				parentRunID := executionInfo.ParentRunID
				if parentExecution.GetWorkflowId() != parentWorkflowID ||
					parentExecution.GetRunId() != parentRunID {
					return nil, ErrWorkflowParent
				}
			}

			isCancelRequested, cancelRequestID := msBuilder.IsCancelRequested()
			if isCancelRequested {
				cancelRequest := req.CancelRequest
				if cancelRequest.RequestId != nil {
					requestID := *cancelRequest.RequestId
					if requestID != "" && cancelRequestID == requestID {
						return nil, nil
					}
				}
				// if we consider workflow cancellation idempotent, then this error is redundant
				// this error maybe useful if this API is invoked by external, not decision from transfer queue
				return nil, ErrCancellationAlreadyRequested
			}

			if msBuilder.AddWorkflowExecutionCancelRequestedEvent("", req) == nil {
				return nil, &workflow.InternalServiceError{Message: "Unable to cancel workflow execution."}
			}

			return nil, nil
		})
}

func (e *historyEngineImpl) SignalWorkflowExecution(ctx context.Context, signalRequest *h.SignalWorkflowExecutionRequest) error {

	domainEntry, err := e.getActiveDomainEntry(signalRequest.DomainUUID)
	if err != nil {
		return err
	}
	domainID := domainEntry.GetInfo().ID

	request := signalRequest.SignalRequest
	parentExecution := signalRequest.ExternalWorkflowExecution
	childWorkflowOnly := signalRequest.GetChildWorkflowOnly()
	execution := workflow.WorkflowExecution{
		WorkflowId: request.WorkflowExecution.WorkflowId,
		RunId:      request.WorkflowExecution.RunId,
	}

	return e.updateWorkflowExecution(ctx, domainID, execution, false, true,
		func(msBuilder mutableState, tBuilder *timerBuilder) ([]persistence.Task, error) {
			if !msBuilder.IsWorkflowExecutionRunning() {
				return nil, ErrWorkflowCompleted
			}

			executionInfo := msBuilder.GetExecutionInfo()
			maxAllowedSignals := e.config.MaximumSignalsPerExecution(domainEntry.GetInfo().Name)
			if maxAllowedSignals > 0 && int(executionInfo.SignalCount) >= maxAllowedSignals {
				e.logger.WithFields(bark.Fields{
					logging.TagDomainID:            domainID,
					logging.TagWorkflowExecutionID: execution.GetWorkflowId(),
					logging.TagWorkflowRunID:       execution.GetRunId(),
					logging.TagSignalCount:         executionInfo.SignalCount,
				}).Info("Execution limit reached for maximum signals")
				return nil, ErrSignalsLimitExceeded
			}

			if childWorkflowOnly {
				parentWorkflowID := executionInfo.ParentWorkflowID
				parentRunID := executionInfo.ParentRunID
				if parentExecution.GetWorkflowId() != parentWorkflowID ||
					parentExecution.GetRunId() != parentRunID {
					return nil, ErrWorkflowParent
				}
			}

			// deduplicate by request id for signal decision
			if requestID := request.GetRequestId(); requestID != "" {
				if msBuilder.IsSignalRequested(requestID) {
					return nil, nil
				}
				msBuilder.AddSignalRequested(requestID)
			}

			if msBuilder.AddWorkflowExecutionSignaled(request.GetSignalName(), request.GetInput(), request.GetIdentity()) == nil {
				return nil, &workflow.InternalServiceError{Message: "Unable to signal workflow execution."}
			}

			return nil, nil
		})
}

func (e *historyEngineImpl) SignalWithStartWorkflowExecution(ctx context.Context, signalWithStartRequest *h.SignalWithStartWorkflowExecutionRequest) (
	retResp *workflow.StartWorkflowExecutionResponse, retError error) {

	domainEntry, retError := e.getActiveDomainEntry(signalWithStartRequest.DomainUUID)
	if retError != nil {
		return
	}
	domainID := domainEntry.GetInfo().ID

	sRequest := signalWithStartRequest.SignalWithStartRequest
	execution := workflow.WorkflowExecution{
		WorkflowId: sRequest.WorkflowId,
	}

	var prevMutableState mutableState
	attempt := 0

	context, release, err0 := e.historyCache.getOrCreateWorkflowExecutionWithTimeout(ctx, domainID, execution)

	if err0 == nil {
		defer func() { release(retError) }()
	Just_Signal_Loop:
		for ; attempt < conditionalRetryCount; attempt++ {
			// workflow not exist, will create workflow then signal
			msBuilder, err1 := context.loadWorkflowExecution()
			if err1 != nil {
				if _, ok := err1.(*workflow.EntityNotExistsError); ok {
					break
				}
				return nil, err1
			}
			// workflow exist but not running, will restart workflow then signal
			if !msBuilder.IsWorkflowExecutionRunning() {
				prevMutableState = msBuilder
				break
			}

			executionInfo := msBuilder.GetExecutionInfo()
			maxAllowedSignals := e.config.MaximumSignalsPerExecution(domainEntry.GetInfo().Name)
			if maxAllowedSignals > 0 && int(executionInfo.SignalCount) >= maxAllowedSignals {
				e.logger.WithFields(bark.Fields{
					logging.TagDomainID:            domainID,
					logging.TagWorkflowExecutionID: execution.GetWorkflowId(),
					logging.TagWorkflowRunID:       execution.GetRunId(),
					logging.TagSignalCount:         executionInfo.SignalCount,
				}).Info("Execution limit reached for maximum signals")
				return nil, ErrSignalsLimitExceeded
			}

			if msBuilder.AddWorkflowExecutionSignaled(sRequest.GetSignalName(), sRequest.GetSignalInput(), sRequest.GetIdentity()) == nil {
				return nil, &workflow.InternalServiceError{Message: "Unable to signal workflow execution."}
			}

			var transferTasks []persistence.Task
			var timerTasks []persistence.Task
			// Create a transfer task to schedule a decision task
			if !msBuilder.HasPendingDecisionTask() {
				di := msBuilder.AddDecisionTaskScheduledEvent()
				if di == nil {
					return nil, &workflow.InternalServiceError{Message: "Failed to add decision scheduled event."}
				}
				transferTasks = append(transferTasks, &persistence.DecisionTask{
					DomainID:   domainID,
					TaskList:   di.TaskList,
					ScheduleID: di.ScheduleID,
				})
				if msBuilder.IsStickyTaskListEnabled() {
					tBuilder := e.getTimerBuilder(context.getExecution())
					stickyTaskTimeoutTimer := tBuilder.AddScheduleToStartDecisionTimoutTask(di.ScheduleID, di.Attempt,
						executionInfo.StickyScheduleToStartTimeout)
					timerTasks = append(timerTasks, stickyTaskTimeoutTimer)
				}
			}
			// Generate a transaction ID for appending events to history
			var transactionID int64
			transactionID, retError = e.shard.GetNextTransferTaskID()
			if retError != nil {
				return
			}

			// We apply the update to execution using optimistic concurrency.  If it fails due to a conflict then reload
			// the history and try the operation again.
			if err := context.updateWorkflowExecution(transferTasks, timerTasks, transactionID); err != nil {
				if err == ErrConflict {
					continue Just_Signal_Loop
				}
				return nil, err
			}
			e.timerProcessor.NotifyNewTimers(e.currentClusterName, e.shard.GetCurrentTime(e.currentClusterName), timerTasks)
			return &workflow.StartWorkflowExecutionResponse{RunId: context.getExecution().RunId}, nil
		} // end for Just_Signal_Loop
		if attempt == conditionalRetryCount {
			return nil, ErrMaxAttemptsExceeded
		}
	} else {
		if _, ok := err0.(*workflow.EntityNotExistsError); !ok {
			return nil, err0
		}
		// workflow not exist, will create workflow then signal
	}

	// Start workflow and signal
	startRequest := getStartRequest(domainID, sRequest)
	request := startRequest.StartRequest
	retError = validateStartWorkflowExecutionRequest(request, e.config.MaxIDLengthLimit())
	if retError != nil {
		return
	}

	execution = workflow.WorkflowExecution{
		WorkflowId: request.WorkflowId,
		RunId:      common.StringPtr(uuid.New()),
	}

	clusterMetadata := e.shard.GetService().GetClusterMetadata()
	msBuilder := e.createMutableState(clusterMetadata, domainEntry)
	var eventStoreVersion int32
	if e.config.EnableEventsV2(request.GetDomain()) {
		eventStoreVersion = persistence.EventStoreVersionV2
	}
	if eventStoreVersion == persistence.EventStoreVersionV2 {
		if retError = msBuilder.SetHistoryTree(*execution.RunId); retError != nil {
			return
		}
	}

	if prevMutableState != nil {
		if prevMutableState.GetLastWriteVersion() > msBuilder.GetCurrentVersion() {
			return nil, ce.NewDomainNotActiveError(
				domainEntry.GetInfo().Name,
				clusterMetadata.GetCurrentClusterName(),
				clusterMetadata.ClusterNameForFailoverVersion(prevMutableState.GetLastWriteVersion()),
			)
		}
		policy := workflow.WorkflowIdReusePolicyAllowDuplicate
		if request.WorkflowIdReusePolicy != nil {
			policy = *request.WorkflowIdReusePolicy
		}

		retError = e.applyWorkflowIDReusePolicyForSigWithStart(prevMutableState.GetExecutionInfo(), domainID, execution, policy)
		if retError != nil {
			return
		}
	}

	// Generate first decision task event.
	taskList := request.TaskList.GetName()
	// Add WF start event
	startedEvent := msBuilder.AddWorkflowExecutionStartedEvent(execution, startRequest)
	if startedEvent == nil {
		return nil, &workflow.InternalServiceError{Message: "Failed to add workflow execution started event."}
	}
	// Add signal event
	if msBuilder.AddWorkflowExecutionSignaled(sRequest.GetSignalName(), sRequest.GetSignalInput(), sRequest.GetIdentity()) == nil {
		return nil, &workflow.InternalServiceError{Message: "Failed to add workflow execution signaled event."}
	}
	// first decision task
	firstDecisionTask := msBuilder.AddDecisionTaskScheduledEvent()
	if firstDecisionTask == nil {
		return nil, &workflow.InternalServiceError{Message: "Failed to add decision scheduled event."}
	}
	transferTasks := []persistence.Task{&persistence.DecisionTask{
		DomainID: domainID, TaskList: taskList, ScheduleID: firstDecisionTask.ScheduleID,
	}}
	// first timer task
	duration := time.Duration(*request.ExecutionStartToCloseTimeoutSeconds) * time.Second
	timerTasks := []persistence.Task{&persistence.WorkflowTimeoutTask{
		VisibilityTimestamp: e.shard.GetTimeSource().Now().Add(duration),
	}}
	// first replication task
	replicationTasks := generateFirstReplicationTask(msBuilder, clusterMetadata, domainEntry)
	// set versions and timestamp for timer and transfer tasks
	setTaskInfo(msBuilder.GetCurrentVersion(), time.Now(), transferTasks, timerTasks)

	needDeleteHistory := true
	historySize, retError := e.appendFirstBatchHistoryEvents(msBuilder, domainID, execution)
	if retError != nil {
		return
	}
	// delete the history if this API call is not successful, otherwise the history events will be zombie data
	defer func() {
		if needDeleteHistory {
			e.deleteEvents(domainID, execution, eventStoreVersion, msBuilder.GetCurrentBranch())
		}
	}()

	msBuilder.IncrementHistorySize(historySize)
	fullfillExecutionInfo(msBuilder, domainID, taskList, execution, startedEvent.GetEventId())

	if prevMutableState != nil {
		createMode := persistence.CreateWorkflowModeWorkflowIDReuse
		prevRunID := prevMutableState.GetExecutionInfo().RunID
		lastWriteVersion := prevMutableState.GetLastWriteVersion()
		retError = e.createWorkflow(startRequest, msBuilder, createMode, prevRunID, lastWriteVersion, firstDecisionTask, transferTasks, timerTasks, replicationTasks, clusterMetadata)
	} else {
		createMode := persistence.CreateWorkflowModeBrandNew
		retError = e.createWorkflow(startRequest, msBuilder, createMode, "", 0, firstDecisionTask, transferTasks, timerTasks, replicationTasks, clusterMetadata)
	}

	t, ok := retError.(*persistence.WorkflowExecutionAlreadyStartedError)
	if ok {
		if t.StartRequestID == *request.RequestId {
			return &workflow.StartWorkflowExecutionResponse{
				RunId: common.StringPtr(t.RunID),
			}, nil
		}
	}

	if retError == nil {
		needDeleteHistory = false
		e.timerProcessor.NotifyNewTimers(e.currentClusterName, e.shard.GetCurrentTime(e.currentClusterName), timerTasks)

		return &workflow.StartWorkflowExecutionResponse{
			RunId: execution.RunId,
		}, nil
	}
	return
}

// RemoveSignalMutableState remove the signal request id in signal_requested for deduplicate
func (e *historyEngineImpl) RemoveSignalMutableState(ctx context.Context, request *h.RemoveSignalMutableStateRequest) error {

	domainEntry, err := e.getActiveDomainEntry(request.DomainUUID)
	if err != nil {
		return err
	}
	domainID := domainEntry.GetInfo().ID

	execution := workflow.WorkflowExecution{
		WorkflowId: request.WorkflowExecution.WorkflowId,
		RunId:      request.WorkflowExecution.RunId,
	}

	return e.updateWorkflowExecution(ctx, domainID, execution, false, false,
		func(msBuilder mutableState, tBuilder *timerBuilder) ([]persistence.Task, error) {
			if !msBuilder.IsWorkflowExecutionRunning() {
				return nil, ErrWorkflowCompleted
			}

			msBuilder.DeleteSignalRequested(request.GetRequestId())

			return nil, nil
		})
}

func (e *historyEngineImpl) TerminateWorkflowExecution(ctx context.Context, terminateRequest *h.TerminateWorkflowExecutionRequest) error {

	domainEntry, err := e.getActiveDomainEntry(terminateRequest.DomainUUID)
	if err != nil {
		return err
	}
	domainID := domainEntry.GetInfo().ID

	request := terminateRequest.TerminateRequest
	execution := workflow.WorkflowExecution{
		WorkflowId: request.WorkflowExecution.WorkflowId,
		RunId:      request.WorkflowExecution.RunId,
	}

	return e.updateWorkflowExecution(ctx, domainID, execution, true, false,
		func(msBuilder mutableState, tBuilder *timerBuilder) ([]persistence.Task, error) {
			if !msBuilder.IsWorkflowExecutionRunning() {
				return nil, ErrWorkflowCompleted
			}

			if msBuilder.AddWorkflowExecutionTerminatedEvent(request) == nil {
				return nil, &workflow.InternalServiceError{Message: "Unable to terminate workflow execution."}
			}

			return nil, nil
		})
}

// ScheduleDecisionTask schedules a decision if no outstanding decision found
func (e *historyEngineImpl) ScheduleDecisionTask(ctx context.Context, scheduleRequest *h.ScheduleDecisionTaskRequest) error {

	domainEntry, err := e.getActiveDomainEntry(scheduleRequest.DomainUUID)
	if err != nil {
		return err
	}
	domainID := domainEntry.GetInfo().ID

	execution := workflow.WorkflowExecution{
		WorkflowId: scheduleRequest.WorkflowExecution.WorkflowId,
		RunId:      scheduleRequest.WorkflowExecution.RunId,
	}

	return e.updateWorkflowExecution(ctx, domainID, execution, false, true,
		func(msBuilder mutableState, tBuilder *timerBuilder) ([]persistence.Task, error) {
			if !msBuilder.IsWorkflowExecutionRunning() {
				return nil, ErrWorkflowCompleted
			}

			// Noop

			return nil, nil
		})
}

// RecordChildExecutionCompleted records the completion of child execution into parent execution history
func (e *historyEngineImpl) RecordChildExecutionCompleted(ctx context.Context, completionRequest *h.RecordChildExecutionCompletedRequest) error {

	domainEntry, err := e.getActiveDomainEntry(completionRequest.DomainUUID)
	if err != nil {
		return err
	}
	domainID := domainEntry.GetInfo().ID

	execution := workflow.WorkflowExecution{
		WorkflowId: completionRequest.WorkflowExecution.WorkflowId,
		RunId:      completionRequest.WorkflowExecution.RunId,
	}

	return e.updateWorkflowExecution(ctx, domainID, execution, false, true,
		func(msBuilder mutableState, tBuilder *timerBuilder) ([]persistence.Task, error) {
			if !msBuilder.IsWorkflowExecutionRunning() {
				return nil, ErrWorkflowCompleted
			}

			initiatedID := *completionRequest.InitiatedId
			completedExecution := completionRequest.CompletedExecution
			completionEvent := completionRequest.CompletionEvent

			// Check mutable state to make sure child execution is in pending child executions
			ci, isRunning := msBuilder.GetChildExecutionInfo(initiatedID)
			if !isRunning || ci.StartedID == common.EmptyEventID {
				return nil, &workflow.EntityNotExistsError{Message: "Pending child execution not found."}
			}

			switch *completionEvent.EventType {
			case workflow.EventTypeWorkflowExecutionCompleted:
				attributes := completionEvent.WorkflowExecutionCompletedEventAttributes
				msBuilder.AddChildWorkflowExecutionCompletedEvent(initiatedID, completedExecution, attributes)
			case workflow.EventTypeWorkflowExecutionFailed:
				attributes := completionEvent.WorkflowExecutionFailedEventAttributes
				msBuilder.AddChildWorkflowExecutionFailedEvent(initiatedID, completedExecution, attributes)
			case workflow.EventTypeWorkflowExecutionCanceled:
				attributes := completionEvent.WorkflowExecutionCanceledEventAttributes
				msBuilder.AddChildWorkflowExecutionCanceledEvent(initiatedID, completedExecution, attributes)
			case workflow.EventTypeWorkflowExecutionTerminated:
				attributes := completionEvent.WorkflowExecutionTerminatedEventAttributes
				msBuilder.AddChildWorkflowExecutionTerminatedEvent(initiatedID, completedExecution, attributes)
			case workflow.EventTypeWorkflowExecutionTimedOut:
				attributes := completionEvent.WorkflowExecutionTimedOutEventAttributes
				msBuilder.AddChildWorkflowExecutionTimedOutEvent(initiatedID, completedExecution, attributes)
			}

			return nil, nil
		})
}

func (e *historyEngineImpl) ReplicateEvents(ctx context.Context, replicateRequest *h.ReplicateEventsRequest) error {
	return e.replicator.ApplyEvents(ctx, replicateRequest)
}

func (e *historyEngineImpl) ReplicateRawEvents(ctx context.Context, replicateRequest *h.ReplicateRawEventsRequest) error {
	return e.replicator.ApplyRawEvents(ctx, replicateRequest)
}

func (e *historyEngineImpl) SyncShardStatus(ctx context.Context, request *h.SyncShardStatusRequest) error {
	clusterName := request.GetSourceCluster()
	now := time.Unix(0, request.GetTimestamp())

	// here there are 3 main things
	// 1. update the view of remote cluster's shard time
	// 2. notify the timer gate in the timer queue standby processor
	// 3, notify the transfer (essentially a no op, just put it here so it looks symmetric)
	e.shard.SetCurrentTime(clusterName, now)
	e.txProcessor.NotifyNewTask(clusterName, []persistence.Task{})
	e.timerProcessor.NotifyNewTimers(clusterName, now, []persistence.Task{})
	return nil
}

func (e *historyEngineImpl) SyncActivity(ctx context.Context, request *h.SyncActivityRequest) (retError error) {
	return e.replicator.SyncActivity(ctx, request)
}

func (e *historyEngineImpl) ResetWorkflowExecution(ctx context.Context, resetRequest *h.ResetWorkflowExecutionRequest) (response *workflow.ResetWorkflowExecutionResponse, retError error) {
	return e.resetor.ResetWorkflowExecution(ctx, resetRequest)
}

type updateWorkflowAction struct {
	deleteWorkflow bool
	createDecision bool
	timerTasks     []persistence.Task
	transferTasks  []persistence.Task
}

func (e *historyEngineImpl) updateWorkflowExecutionWithAction(ctx context.Context, domainID string, execution workflow.WorkflowExecution,
	action func(builder mutableState, tBuilder *timerBuilder) (*updateWorkflowAction, error)) (retError error) {
	context, release, err0 := e.historyCache.getOrCreateWorkflowExecutionWithTimeout(ctx, domainID, execution)
	if err0 != nil {
		return err0
	}
	defer func() { release(retError) }()

Update_History_Loop:
	for attempt := 0; attempt < conditionalRetryCount; attempt++ {
		msBuilder, err1 := context.loadWorkflowExecution()
		if err1 != nil {
			return err1
		}
		tBuilder := e.getTimerBuilder(context.getExecution())

		// conduct caller action
		postActions, err := action(msBuilder, tBuilder)
		if err != nil {
			if err == ErrStaleState {
				// Handler detected that cached workflow mutable could potentially be stale
				// Reload workflow execution history
				context.clear()
				continue Update_History_Loop
			}

			// Returned error back to the caller
			return err
		}

		transferTasks, timerTasks := postActions.transferTasks, postActions.timerTasks
		if postActions.deleteWorkflow {
			tranT, timerT, err := e.getWorkflowHistoryCleanupTasks(
				domainID,
				execution.GetWorkflowId(),
				tBuilder)
			if err != nil {
				return err
			}
			transferTasks = append(transferTasks, tranT)
			timerTasks = append(timerTasks, timerT)
		}

		if postActions.createDecision {
			// Create a transfer task to schedule a decision task
			if !msBuilder.HasPendingDecisionTask() {
				di := msBuilder.AddDecisionTaskScheduledEvent()
				if di == nil {
					return &workflow.InternalServiceError{Message: "Failed to add decision scheduled event."}
				}
				transferTasks = append(transferTasks, &persistence.DecisionTask{
					DomainID:   domainID,
					TaskList:   di.TaskList,
					ScheduleID: di.ScheduleID,
				})
				if msBuilder.IsStickyTaskListEnabled() {
					tBuilder := e.getTimerBuilder(context.getExecution())
					stickyTaskTimeoutTimer := tBuilder.AddScheduleToStartDecisionTimoutTask(di.ScheduleID, di.Attempt,
						msBuilder.GetExecutionInfo().StickyScheduleToStartTimeout)
					timerTasks = append(timerTasks, stickyTaskTimeoutTimer)
				}
			}
		}

		// Generate a transaction ID for appending events to history
		transactionID, err2 := e.shard.GetNextTransferTaskID()
		if err2 != nil {
			return err2
		}

		// We apply the update to execution using optimistic concurrency.  If it fails due to a conflict then reload
		// the history and try the operation again.
		if err := context.updateWorkflowExecution(transferTasks, timerTasks, transactionID); err != nil {
			if err == ErrConflict {
				continue Update_History_Loop
			}
			return err
		}
		e.timerProcessor.NotifyNewTimers(e.currentClusterName, e.shard.GetCurrentTime(e.currentClusterName), timerTasks)
		return nil
	}
	return ErrMaxAttemptsExceeded
}

func (e *historyEngineImpl) updateWorkflowExecution(ctx context.Context, domainID string, execution workflow.WorkflowExecution,
	createDeletionTask, createDecisionTask bool,
	action func(builder mutableState, tBuilder *timerBuilder) ([]persistence.Task, error)) error {
	return e.updateWorkflowExecutionWithAction(ctx, domainID, execution,
		func(builder mutableState, tBuilder *timerBuilder) (*updateWorkflowAction, error) {
			timerTasks, err := action(builder, tBuilder)
			if err != nil {
				return nil, err
			}
			postActions := &updateWorkflowAction{
				deleteWorkflow: createDeletionTask,
				createDecision: createDecisionTask,
				timerTasks:     timerTasks,
			}
			return postActions, nil
		})
}

func (e *historyEngineImpl) getWorkflowHistoryCleanupTasks(
	domainID, workflowID string,
	tBuilder *timerBuilder,
) (persistence.Task, persistence.Task, error) {
	return getWorkflowHistoryCleanupTasksFromShard(e.shard, domainID, workflowID, tBuilder)
}

func getWorkflowHistoryCleanupTasksFromShard(
	shard ShardContext,
	domainID, workflowID string,
	tBuilder *timerBuilder,
) (persistence.Task, persistence.Task, error) {

	var retentionInDays int32
	domainEntry, err := shard.GetDomainCache().GetDomainByID(domainID)
	if err != nil {
		if _, ok := err.(*workflow.EntityNotExistsError); !ok {
			return nil, nil, err
		}
	} else {
		retentionInDays = domainEntry.GetRetentionDays(workflowID)
	}
	deleteTask := tBuilder.createDeleteHistoryEventTimerTask(time.Duration(retentionInDays) * time.Hour * 24)
	return &persistence.CloseExecutionTask{}, deleteTask, nil
}

func (e *historyEngineImpl) createRecordDecisionTaskStartedResponse(domainID string, msBuilder mutableState,
	di *decisionInfo, identity string) *h.RecordDecisionTaskStartedResponse {
	response := &h.RecordDecisionTaskStartedResponse{}
	response.WorkflowType = msBuilder.GetWorkflowType()
	executionInfo := msBuilder.GetExecutionInfo()
	if executionInfo.LastProcessedEvent != common.EmptyEventID {
		response.PreviousStartedEventId = common.Int64Ptr(executionInfo.LastProcessedEvent)
	}

	// Starting decision could result in different scheduleID if decision was transient and new new events came in
	// before it was started.
	response.ScheduledEventId = common.Int64Ptr(di.ScheduleID)
	response.StartedEventId = common.Int64Ptr(di.StartedID)
	response.StickyExecutionEnabled = common.BoolPtr(msBuilder.IsStickyTaskListEnabled())
	response.NextEventId = common.Int64Ptr(msBuilder.GetNextEventID())
	response.Attempt = common.Int64Ptr(di.Attempt)
	response.WorkflowExecutionTaskList = common.TaskListPtr(workflow.TaskList{
		Name: &executionInfo.TaskList,
		Kind: common.TaskListKindPtr(workflow.TaskListKindNormal),
	})

	if di.Attempt > 0 {
		// This decision is retried from mutable state
		// Also return schedule and started which are not written to history yet
		scheduledEvent, startedEvent := msBuilder.CreateTransientDecisionEvents(di, identity)
		response.DecisionInfo = &workflow.TransientDecisionInfo{}
		response.DecisionInfo.ScheduledEvent = scheduledEvent
		response.DecisionInfo.StartedEvent = startedEvent
	}
	response.EventStoreVersion = common.Int32Ptr(msBuilder.GetEventStoreVersion())
	response.BranchToken = msBuilder.GetCurrentBranch()

	return response
}

func (e *historyEngineImpl) deleteEvents(domainID string, execution workflow.WorkflowExecution, eventStoreVersion int32, branchToken []byte) {
	// We created the history events but failed to create workflow execution, so cleanup the history which could cause
	// us to leak history events which are never cleaned up. Cleaning up the events is absolutely safe here as they
	// are always created for a unique run_id which is not visible beyond this call yet.
	// TODO: Handle error on deletion of execution history
	if eventStoreVersion == persistence.EventStoreVersionV2 {
		e.historyV2Mgr.DeleteHistoryBranch(&persistence.DeleteHistoryBranchRequest{
			BranchToken: branchToken,
		})
	} else {
		e.historyMgr.DeleteWorkflowExecutionHistory(&persistence.DeleteWorkflowExecutionHistoryRequest{
			DomainID:  domainID,
			Execution: execution,
		})
	}
}

func (e *historyEngineImpl) failDecision(context workflowExecutionContext, scheduleID, startedID int64,
	cause workflow.DecisionTaskFailedCause, details []byte, request *workflow.RespondDecisionTaskCompletedRequest) (mutableState, error) {
	// Clear any updates we have accumulated so far
	context.clear()

	// Reload workflow execution so we can apply the decision task failure event
	msBuilder, err := context.loadWorkflowExecution()
	if err != nil {
		return nil, err
	}

	msBuilder.AddDecisionTaskFailedEvent(scheduleID, startedID, cause, nil, request.GetIdentity(), "", "", "", 0)

	// Return new builder back to the caller for further updates
	return msBuilder, nil
}

func (e *historyEngineImpl) getTimerBuilder(we *workflow.WorkflowExecution) *timerBuilder {
	lg := e.logger.WithFields(bark.Fields{
		logging.TagWorkflowExecutionID: we.WorkflowId,
		logging.TagWorkflowRunID:       we.RunId,
	})
	return newTimerBuilder(e.shard.GetConfig(), lg, common.NewRealTimeSource())
}

func (s *shardContextWrapper) UpdateWorkflowExecution(request *persistence.UpdateWorkflowExecutionRequest) (*persistence.UpdateWorkflowExecutionResponse, error) {
	resp, err := s.ShardContext.UpdateWorkflowExecution(request)
	if err == nil {
		s.txProcessor.NotifyNewTask(s.currentClusterName, request.TransferTasks)
		if len(request.ReplicationTasks) > 0 {
			s.replcatorProcessor.notifyNewTask()
		}
	}
	return resp, err
}

func (s *shardContextWrapper) CreateWorkflowExecution(request *persistence.CreateWorkflowExecutionRequest) (
	*persistence.CreateWorkflowExecutionResponse, error) {
	resp, err := s.ShardContext.CreateWorkflowExecution(request)
	if err == nil {
		s.txProcessor.NotifyNewTask(s.currentClusterName, request.TransferTasks)
		if len(request.ReplicationTasks) > 0 {
			s.replcatorProcessor.notifyNewTask()
		}
	}
	return resp, err
}

func (s *shardContextWrapper) NotifyNewHistoryEvent(event *historyEventNotification) error {
	s.historyEventNotifier.NotifyNewHistoryEvent(event)
	err := s.ShardContext.NotifyNewHistoryEvent(event)
	return err
}

func validateActivityScheduleAttributes(attributes *workflow.ScheduleActivityTaskDecisionAttributes, wfTimeout int32, maxIDLengthLimit int) error {
	if attributes == nil {
		return &workflow.BadRequestError{Message: "ScheduleActivityTaskDecisionAttributes is not set on decision."}
	}

	if attributes.TaskList == nil || attributes.TaskList.Name == nil || *attributes.TaskList.Name == "" {
		return &workflow.BadRequestError{Message: "TaskList is not set on decision."}
	}

	if attributes.ActivityId == nil || *attributes.ActivityId == "" {
		return &workflow.BadRequestError{Message: "ActivityId is not set on decision."}
	}

	if attributes.ActivityType == nil || attributes.ActivityType.Name == nil || *attributes.ActivityType.Name == "" {
		return &workflow.BadRequestError{Message: "ActivityType is not set on decision."}
	}

	if err := common.ValidateRetryPolicy(attributes.RetryPolicy); err != nil {
		return err
	}

	if len(attributes.GetActivityId()) > maxIDLengthLimit {
		return &workflow.BadRequestError{Message: "ActivityID exceeds length limit."}
	}

	if len(attributes.GetActivityType().GetName()) > maxIDLengthLimit {
		return &workflow.BadRequestError{Message: "ActivityType exceeds length limit."}
	}

	if len(attributes.GetDomain()) > maxIDLengthLimit {
		return &workflow.BadRequestError{Message: "Domain exceeds length limit."}
	}

	// Only attempt to deduce and fill in unspecified timeouts only when all timeouts are non-negative.
	if attributes.GetScheduleToCloseTimeoutSeconds() < 0 || attributes.GetScheduleToStartTimeoutSeconds() < 0 ||
		attributes.GetStartToCloseTimeoutSeconds() < 0 || attributes.GetHeartbeatTimeoutSeconds() < 0 {
		return &workflow.BadRequestError{Message: "A valid timeout may not be negative."}
	}

	// ensure activity timeout never larger than workflow timeout
	if attributes.GetScheduleToCloseTimeoutSeconds() > wfTimeout {
		attributes.ScheduleToCloseTimeoutSeconds = common.Int32Ptr(wfTimeout)
	}
	if attributes.GetScheduleToStartTimeoutSeconds() > wfTimeout {
		attributes.ScheduleToStartTimeoutSeconds = common.Int32Ptr(wfTimeout)
	}
	if attributes.GetStartToCloseTimeoutSeconds() > wfTimeout {
		attributes.StartToCloseTimeoutSeconds = common.Int32Ptr(wfTimeout)
	}
	if attributes.GetHeartbeatTimeoutSeconds() > wfTimeout {
		attributes.HeartbeatTimeoutSeconds = common.Int32Ptr(wfTimeout)
	}

	validScheduleToClose := attributes.GetScheduleToCloseTimeoutSeconds() > 0
	validScheduleToStart := attributes.GetScheduleToStartTimeoutSeconds() > 0
	validStartToClose := attributes.GetStartToCloseTimeoutSeconds() > 0

	if validScheduleToClose {
		if !validScheduleToStart {
			attributes.ScheduleToStartTimeoutSeconds = common.Int32Ptr(attributes.GetScheduleToCloseTimeoutSeconds())
		}
		if !validStartToClose {
			attributes.StartToCloseTimeoutSeconds = common.Int32Ptr(attributes.GetScheduleToCloseTimeoutSeconds())
		}
	} else if validScheduleToStart && validStartToClose {
		attributes.ScheduleToCloseTimeoutSeconds = common.Int32Ptr(attributes.GetScheduleToStartTimeoutSeconds() + attributes.GetStartToCloseTimeoutSeconds())
		if attributes.GetScheduleToCloseTimeoutSeconds() > wfTimeout {
			attributes.ScheduleToCloseTimeoutSeconds = common.Int32Ptr(wfTimeout)
		}
	} else {
		// Deduction failed as there's not enough information to fill in missing timeouts.
		return &workflow.BadRequestError{Message: "A valid ScheduleToCloseTimeout is not set on decision."}
	}
	// ensure activity's SCHEDULE_TO_START and SCHEDULE_TO_CLOSE is as long as expiration on retry policy
	p := attributes.RetryPolicy
	if p != nil {
		expiration := p.GetExpirationIntervalInSeconds()
		if expiration == 0 {
			expiration = wfTimeout
		}
		if attributes.GetScheduleToStartTimeoutSeconds() < expiration {
			attributes.ScheduleToStartTimeoutSeconds = common.Int32Ptr(expiration)
		}
		if attributes.GetScheduleToCloseTimeoutSeconds() < expiration {
			attributes.ScheduleToCloseTimeoutSeconds = common.Int32Ptr(expiration)
		}
	}
	return nil
}

func validateTimerScheduleAttributes(attributes *workflow.StartTimerDecisionAttributes, maxIDLengthLimit int) error {
	if attributes == nil {
		return &workflow.BadRequestError{Message: "StartTimerDecisionAttributes is not set on decision."}
	}
	if attributes.TimerId == nil || *attributes.TimerId == "" {
		return &workflow.BadRequestError{Message: "TimerId is not set on decision."}
	}
	if len(attributes.GetTimerId()) > maxIDLengthLimit {
		return &workflow.BadRequestError{Message: "TimerId exceeds length limit."}
	}
	if attributes.StartToFireTimeoutSeconds == nil || *attributes.StartToFireTimeoutSeconds <= 0 {
		return &workflow.BadRequestError{Message: "A valid StartToFireTimeoutSeconds is not set on decision."}
	}
	return nil
}

func validateActivityCancelAttributes(attributes *workflow.RequestCancelActivityTaskDecisionAttributes, maxIDLengthLimit int) error {
	if attributes == nil {
		return &workflow.BadRequestError{Message: "RequestCancelActivityTaskDecisionAttributes is not set on decision."}
	}
	if attributes.ActivityId == nil || *attributes.ActivityId == "" {
		return &workflow.BadRequestError{Message: "ActivityId is not set on decision."}
	}
	if len(attributes.GetActivityId()) > maxIDLengthLimit {
		return &workflow.BadRequestError{Message: "ActivityId exceeds length limit."}
	}
	return nil
}

func validateTimerCancelAttributes(attributes *workflow.CancelTimerDecisionAttributes, maxIDLengthLimit int) error {
	if attributes == nil {
		return &workflow.BadRequestError{Message: "CancelTimerDecisionAttributes is not set on decision."}
	}
	if attributes.TimerId == nil || *attributes.TimerId == "" {
		return &workflow.BadRequestError{Message: "TimerId is not set on decision."}
	}
	if len(attributes.GetTimerId()) > maxIDLengthLimit {
		return &workflow.BadRequestError{Message: "TimerId exceeds length limit."}
	}
	return nil
}

func validateRecordMarkerAttributes(attributes *workflow.RecordMarkerDecisionAttributes, maxIDLengthLimit int) error {
	if attributes == nil {
		return &workflow.BadRequestError{Message: "RecordMarkerDecisionAttributes is not set on decision."}
	}
	if attributes.MarkerName == nil || *attributes.MarkerName == "" {
		return &workflow.BadRequestError{Message: "MarkerName is not set on decision."}
	}
	if len(attributes.GetMarkerName()) > maxIDLengthLimit {
		return &workflow.BadRequestError{Message: "MarkerName exceeds length limit."}
	}

	return nil
}

func validateCompleteWorkflowExecutionAttributes(attributes *workflow.CompleteWorkflowExecutionDecisionAttributes) error {
	if attributes == nil {
		return &workflow.BadRequestError{Message: "CompleteWorkflowExecutionDecisionAttributes is not set on decision."}
	}
	return nil
}

func validateFailWorkflowExecutionAttributes(attributes *workflow.FailWorkflowExecutionDecisionAttributes) error {
	if attributes == nil {
		return &workflow.BadRequestError{Message: "FailWorkflowExecutionDecisionAttributes is not set on decision."}
	}
	if attributes.Reason == nil {
		return &workflow.BadRequestError{Message: "Reason is not set on decision."}
	}
	return nil
}

func validateCancelWorkflowExecutionAttributes(attributes *workflow.CancelWorkflowExecutionDecisionAttributes) error {
	if attributes == nil {
		return &workflow.BadRequestError{Message: "CancelWorkflowExecutionDecisionAttributes is not set on decision."}
	}
	return nil
}

func validateCancelExternalWorkflowExecutionAttributes(attributes *workflow.RequestCancelExternalWorkflowExecutionDecisionAttributes, maxIDLengthLimit int) error {
	if attributes == nil {
		return &workflow.BadRequestError{Message: "RequestCancelExternalWorkflowExecutionDecisionAttributes is not set on decision."}
	}
	if attributes.WorkflowId == nil {
		return &workflow.BadRequestError{Message: "WorkflowId is not set on decision."}
	}
	if len(attributes.GetDomain()) > maxIDLengthLimit {
		return &workflow.BadRequestError{Message: "Domain exceeds length limit."}
	}
	if len(attributes.GetWorkflowId()) > maxIDLengthLimit {
		return &workflow.BadRequestError{Message: "WorkflowId exceeds length limit."}
	}
	runID := attributes.GetRunId()
	if runID != "" && uuid.Parse(runID) == nil {
		return &workflow.BadRequestError{Message: "Invalid RunId set on decision."}
	}

	return nil
}

func validateSignalExternalWorkflowExecutionAttributes(attributes *workflow.SignalExternalWorkflowExecutionDecisionAttributes, maxIDLengthLimit int) error {
	if attributes == nil {
		return &workflow.BadRequestError{Message: "SignalExternalWorkflowExecutionDecisionAttributes is not set on decision."}
	}
	if attributes.Execution == nil {
		return &workflow.BadRequestError{Message: "Execution is nil on decision."}
	}
	if attributes.Execution.WorkflowId == nil {
		return &workflow.BadRequestError{Message: "WorkflowId is not set on decision."}
	}
	if len(attributes.GetDomain()) > maxIDLengthLimit {
		return &workflow.BadRequestError{Message: "Domain exceeds length limit."}
	}
	if len(attributes.Execution.GetWorkflowId()) > maxIDLengthLimit {
		return &workflow.BadRequestError{Message: "WorkflowId exceeds length limit."}
	}

	targetRunID := attributes.Execution.GetRunId()
	if targetRunID != "" && uuid.Parse(targetRunID) == nil {
		return &workflow.BadRequestError{Message: "Invalid RunId set on decision."}
	}
	if attributes.SignalName == nil {
		return &workflow.BadRequestError{Message: "SignalName is not set on decision."}
	}
	if attributes.Input == nil {
		return &workflow.BadRequestError{Message: "Input is not set on decision."}
	}

	return nil
}

func validateContinueAsNewWorkflowExecutionAttributes(executionInfo *persistence.WorkflowExecutionInfo,
	attributes *workflow.ContinueAsNewWorkflowExecutionDecisionAttributes, maxIDLengthLimit int) error {
	if attributes == nil {
		return &workflow.BadRequestError{Message: "ContinueAsNewWorkflowExecutionDecisionAttributes is not set on decision."}
	}

	// Inherit workflow type from previous execution if not provided on decision
	if attributes.WorkflowType == nil || attributes.WorkflowType.GetName() == "" {
		attributes.WorkflowType = &workflow.WorkflowType{Name: common.StringPtr(executionInfo.WorkflowTypeName)}
	}

	// Inherit Tasklist from previous execution if not provided on decision
	if attributes.TaskList == nil || attributes.TaskList.GetName() == "" {
		attributes.TaskList = &workflow.TaskList{Name: common.StringPtr(executionInfo.TaskList)}
	}
	if len(attributes.TaskList.GetName()) > maxIDLengthLimit {
		return &workflow.BadRequestError{Message: "TaskList exceeds length limit."}
	}
	if len(attributes.WorkflowType.GetName()) > maxIDLengthLimit {
		return &workflow.BadRequestError{Message: "WorkflowType exceeds length limit."}
	}

	// Inherit workflow timeout from previous execution if not provided on decision
	if attributes.GetExecutionStartToCloseTimeoutSeconds() <= 0 {
		attributes.ExecutionStartToCloseTimeoutSeconds = common.Int32Ptr(executionInfo.WorkflowTimeout)
	}

	// Inherit decision task timeout from previous execution if not provided on decision
	if attributes.GetTaskStartToCloseTimeoutSeconds() <= 0 {
		attributes.TaskStartToCloseTimeoutSeconds = common.Int32Ptr(executionInfo.DecisionTimeoutValue)
	}

	return nil
}

func validateStartChildExecutionAttributes(parentInfo *persistence.WorkflowExecutionInfo,
	attributes *workflow.StartChildWorkflowExecutionDecisionAttributes, maxIDLengthLimit int) error {
	if attributes == nil {
		return &workflow.BadRequestError{Message: "StartChildWorkflowExecutionDecisionAttributes is not set on decision."}
	}

	if attributes.GetWorkflowId() == "" {
		return &workflow.BadRequestError{Message: "Required field WorkflowID is not set on decision."}
	}

	if attributes.WorkflowType == nil || attributes.WorkflowType.GetName() == "" {
		return &workflow.BadRequestError{Message: "Required field WorkflowType is not set on decision."}
	}

	if attributes.ChildPolicy == nil {
		return &workflow.BadRequestError{Message: "Required field ChildPolicy is not set on decision."}
	}

	if len(attributes.GetDomain()) > maxIDLengthLimit {
		return &workflow.BadRequestError{Message: "Domain exceeds length limit."}
	}

	if len(attributes.GetWorkflowId()) > maxIDLengthLimit {
		return &workflow.BadRequestError{Message: "WorkflowId exceeds length limit."}
	}

	if len(attributes.WorkflowType.GetName()) > maxIDLengthLimit {
		return &workflow.BadRequestError{Message: "WorkflowType exceeds length limit."}
	}

	if err := common.ValidateRetryPolicy(attributes.RetryPolicy); err != nil {
		return err
	}

	if err := common.ValidateCronSchedule(attributes.GetCronSchedule()); err != nil {
		return err
	}

	// Inherit tasklist from parent workflow execution if not provided on decision
	if attributes.TaskList == nil || attributes.TaskList.GetName() == "" {
		attributes.TaskList = &workflow.TaskList{Name: common.StringPtr(parentInfo.TaskList)}
	}

	if len(attributes.TaskList.GetName()) > maxIDLengthLimit {
		return &workflow.BadRequestError{Message: "TaskList exceeds length limit."}
	}

	// Inherit workflow timeout from parent workflow execution if not provided on decision
	if attributes.GetExecutionStartToCloseTimeoutSeconds() <= 0 {
		attributes.ExecutionStartToCloseTimeoutSeconds = common.Int32Ptr(parentInfo.WorkflowTimeout)
	}

	// Inherit decision task timeout from parent workflow execution if not provided on decision
	if attributes.GetTaskStartToCloseTimeoutSeconds() <= 0 {
		attributes.TaskStartToCloseTimeoutSeconds = common.Int32Ptr(parentInfo.DecisionTimeoutValue)
	}

	return nil
}

func validateStartWorkflowExecutionRequest(request *workflow.StartWorkflowExecutionRequest, maxIDLengthLimit int) error {
	if request.ExecutionStartToCloseTimeoutSeconds == nil || request.GetExecutionStartToCloseTimeoutSeconds() <= 0 {
		return &workflow.BadRequestError{Message: "Missing or invalid ExecutionStartToCloseTimeoutSeconds."}
	}
	if request.TaskStartToCloseTimeoutSeconds == nil || request.GetTaskStartToCloseTimeoutSeconds() <= 0 {
		return &workflow.BadRequestError{Message: "Missing or invalid TaskStartToCloseTimeoutSeconds."}
	}
	if request.TaskList == nil || request.TaskList.Name == nil || request.TaskList.GetName() == "" {
		return &workflow.BadRequestError{Message: "Missing Tasklist."}
	}
	if request.WorkflowType == nil || request.WorkflowType.Name == nil || request.WorkflowType.GetName() == "" {
		return &workflow.BadRequestError{Message: "Missing WorkflowType."}
	}
	if len(request.GetDomain()) > maxIDLengthLimit {
		return &workflow.BadRequestError{Message: "Domain exceeds length limit."}
	}
	if len(request.GetWorkflowId()) > maxIDLengthLimit {
		return &workflow.BadRequestError{Message: "WorkflowId exceeds length limit."}
	}
	if len(request.TaskList.GetName()) > maxIDLengthLimit {
		return &workflow.BadRequestError{Message: "TaskList exceeds length limit."}
	}
	if len(request.WorkflowType.GetName()) > maxIDLengthLimit {
		return &workflow.BadRequestError{Message: "WorkflowType exceeds length limit."}
	}

	return common.ValidateRetryPolicy(request.RetryPolicy)
}

func validateDomainUUID(domainUUID *string) (string, error) {
	if domainUUID == nil {
		return "", &workflow.BadRequestError{Message: "Missing domain UUID."}
	} else if uuid.Parse(*domainUUID) == nil {
		return "", &workflow.BadRequestError{Message: "Invalid domain UUID."}
	}
	return *domainUUID, nil
}

func (e *historyEngineImpl) getActiveDomainEntry(domainUUID *string) (*cache.DomainCacheEntry, error) {
	return getActiveDomainEntryFromShard(e.shard, domainUUID)
}

func getActiveDomainEntryFromShard(shard ShardContext, domainUUID *string) (*cache.DomainCacheEntry, error) {
	domainID, err := validateDomainUUID(domainUUID)
	if err != nil {
		return nil, err
	}

	domainEntry, err := shard.GetDomainCache().GetDomainByID(domainID)
	if err != nil {
		return nil, err
	}
	if err = domainEntry.GetDomainNotActiveErr(); err != nil {
		return nil, err
	}
	return domainEntry, nil
}

func getScheduleID(activityID string, msBuilder mutableState) (int64, error) {
	if activityID == "" {
		return 0, &workflow.BadRequestError{Message: "Neither ActivityID nor ScheduleID is provided"}
	}
	scheduleID, ok := msBuilder.GetScheduleIDByActivityID(activityID)
	if !ok {
		return 0, &workflow.BadRequestError{Message: fmt.Sprintf("No such activityID: %s\n", activityID)}
	}
	return scheduleID, nil
}

func getStartRequest(domainID string,
	request *workflow.SignalWithStartWorkflowExecutionRequest) *h.StartWorkflowExecutionRequest {
	req := &workflow.StartWorkflowExecutionRequest{
		Domain:                              request.Domain,
		WorkflowId:                          request.WorkflowId,
		WorkflowType:                        request.WorkflowType,
		TaskList:                            request.TaskList,
		Input:                               request.Input,
		ExecutionStartToCloseTimeoutSeconds: request.ExecutionStartToCloseTimeoutSeconds,
		TaskStartToCloseTimeoutSeconds:      request.TaskStartToCloseTimeoutSeconds,
		Identity:                            request.Identity,
		RequestId:                           request.RequestId,
		WorkflowIdReusePolicy:               request.WorkflowIdReusePolicy,
		RetryPolicy:                         request.RetryPolicy,
		CronSchedule:                        request.CronSchedule,
	}

	startRequest := common.CreateHistoryStartWorkflowRequest(domainID, req)
	return startRequest
}

func getWorkflowStartedEvent(historyMgr persistence.HistoryManager, historyV2Mgr persistence.HistoryV2Manager, eventStoreVersion int32, branchToken []byte, logger bark.Logger, domainID, workflowID, runID string) (*workflow.HistoryEvent, error) {
	var events []*workflow.HistoryEvent
	if eventStoreVersion == persistence.EventStoreVersionV2 {
		response, err := historyV2Mgr.ReadHistoryBranch(&persistence.ReadHistoryBranchRequest{
			BranchToken:   branchToken,
			MinEventID:    common.FirstEventID,
			MaxEventID:    common.FirstEventID + 1,
			PageSize:      defaultHistoryPageSize,
			NextPageToken: nil,
		})
		if err != nil {
			logger.WithFields(bark.Fields{
				logging.TagErr: err,
			}).Error("Conflict resolution current workflow finished.", err)
			return nil, err
		}
		events = response.HistoryEvents
	} else {
		response, err := historyMgr.GetWorkflowExecutionHistory(&persistence.GetWorkflowExecutionHistoryRequest{
			DomainID: domainID,
			Execution: workflow.WorkflowExecution{
				WorkflowId: common.StringPtr(workflowID),
				RunId:      common.StringPtr(runID),
			},
			FirstEventID:  common.FirstEventID,
			NextEventID:   common.FirstEventID + 1,
			PageSize:      defaultHistoryPageSize,
			NextPageToken: nil,
		})
		if err != nil {
			logger.WithFields(bark.Fields{
				logging.TagErr: err,
			}).Error("Conflict resolution current workflow finished.", err)
			return nil, err
		}
		events = response.History.Events
	}

	if len(events) == 0 {
		logger.WithFields(bark.Fields{
			logging.TagWorkflowExecutionID: workflowID,
			logging.TagWorkflowRunID:       runID,
		})
		logError(logger, errNoHistoryFound.Error(), errNoHistoryFound)
		return nil, errNoHistoryFound
	}

	return events[0], nil
}

func setTaskInfo(version int64, timestamp time.Time, transferTasks []persistence.Task, timerTasks []persistence.Task) {
	// set both the task version, as well as the timestamp on the transfer tasks
	for _, task := range transferTasks {
		task.SetVersion(version)
		task.SetVisibilityTimestamp(timestamp)
	}
	for _, task := range timerTasks {
		task.SetVersion(version)
	}
}

// for startWorkflowExecution & signalWithStart to handle workflow reuse policy
func (e *historyEngineImpl) applyWorkflowIDReusePolicyForSigWithStart(prevExecutionInfo *persistence.WorkflowExecutionInfo,
	domainID string, execution workflow.WorkflowExecution, wfIDReusePolicy workflow.WorkflowIdReusePolicy) error {

	prevStartRequestID := prevExecutionInfo.CreateRequestID
	prevRunID := prevExecutionInfo.RunID
	prevState := prevExecutionInfo.State
	prevCloseState := prevExecutionInfo.CloseStatus

	return e.applyWorkflowIDReusePolicyHelper(prevStartRequestID, prevRunID, prevState, prevCloseState, domainID, execution, wfIDReusePolicy)

}

func (e *historyEngineImpl) applyWorkflowIDReusePolicyHelper(prevStartRequestID, prevRunID string, prevState, prevCloseState int,
	domainID string, execution workflow.WorkflowExecution, wfIDReusePolicy workflow.WorkflowIdReusePolicy) error {

	// here we know there is some information about the prev workflow, i.e. either running right now
	// or has history check if the this workflow is finished
	if prevState != persistence.WorkflowStateCompleted {
		msg := "Workflow execution is already running. WorkflowId: %v, RunId: %v."
		return getWorkflowAlreadyStartedError(msg, prevStartRequestID, execution.GetWorkflowId(), prevRunID)
	}
	switch wfIDReusePolicy {
	case workflow.WorkflowIdReusePolicyAllowDuplicateFailedOnly:
		if _, ok := FailedWorkflowCloseState[prevCloseState]; !ok {
			msg := "Workflow execution already finished successfully. WorkflowId: %v, RunId: %v. Workflow ID reuse policy: allow duplicate workflow ID if last run failed."
			return getWorkflowAlreadyStartedError(msg, prevStartRequestID, execution.GetWorkflowId(), prevRunID)
		}
	case workflow.WorkflowIdReusePolicyAllowDuplicate:
		// as long as workflow not running, so this case has no check
	case workflow.WorkflowIdReusePolicyRejectDuplicate:
		msg := "Workflow execution already finished. WorkflowId: %v, RunId: %v. Workflow ID reuse policy: reject duplicate workflow ID."
		return getWorkflowAlreadyStartedError(msg, prevStartRequestID, execution.GetWorkflowId(), prevRunID)
	default:
		return &workflow.InternalServiceError{Message: "Failed to process start workflow reuse policy."}
	}

	return nil
}

func getWorkflowAlreadyStartedError(errMsg string, createRequestID string, workflowID string, runID string) error {
	return &workflow.WorkflowExecutionAlreadyStartedError{
		Message:        common.StringPtr(fmt.Sprintf(errMsg, workflowID, runID)),
		StartRequestId: common.StringPtr(fmt.Sprintf("%v", createRequestID)),
		RunId:          common.StringPtr(fmt.Sprintf("%v", runID)),
	}
}<|MERGE_RESOLUTION|>--- conflicted
+++ resolved
@@ -25,8 +25,9 @@
 	"encoding/json"
 	"errors"
 	"fmt"
+	"time"
+
 	"go.uber.org/cadence/.gen/go/shared"
-	"time"
 
 	"github.com/pborman/uuid"
 	"github.com/uber-common/bark"
@@ -1301,17 +1302,8 @@
 						CronSchedule:                        common.StringPtr(msBuilder.GetExecutionInfo().CronSchedule),
 					}
 
-<<<<<<< HEAD
-					if _, continueAsNewBuilder, err = msBuilder.AddContinueAsNewEvent(completedID, domainEntry, startAttributes.GetParentWorkflowDomain(), continueAsnewAttributes, eventStoreVersion); err != nil {
-=======
-					createTaskID, err := e.shard.GetNextTransferTaskID()
-					if err != nil {
-						return nil, err
-					}
 					if _, continueAsNewBuilder, err = msBuilder.AddContinueAsNewEvent(completedID, domainEntry,
-						startAttributes.GetParentWorkflowDomain(), continueAsNewAttributes, eventStoreVersion,
-						createTaskID); err != nil {
->>>>>>> 04837dd0
+						startAttributes.GetParentWorkflowDomain(), continueAsNewAttributes, eventStoreVersion); err != nil {
 						return nil, err
 					}
 				}
@@ -1385,17 +1377,8 @@
 						CronSchedule:                        common.StringPtr(msBuilder.GetExecutionInfo().CronSchedule),
 					}
 
-<<<<<<< HEAD
-					if _, continueAsNewBuilder, err = msBuilder.AddContinueAsNewEvent(completedID, domainEntry, startAttributes.GetParentWorkflowDomain(), continueAsnewAttributes, eventStoreVersion); err != nil {
-=======
-					createTaskID, err := e.shard.GetNextTransferTaskID()
-					if err != nil {
-						return nil, err
-					}
 					if _, continueAsNewBuilder, err = msBuilder.AddContinueAsNewEvent(completedID, domainEntry,
-						startAttributes.GetParentWorkflowDomain(),
-						continueAsNewAttributes, eventStoreVersion, createTaskID); err != nil {
->>>>>>> 04837dd0
+						startAttributes.GetParentWorkflowDomain(), continueAsNewAttributes, eventStoreVersion); err != nil {
 						return nil, err
 					}
 				}
